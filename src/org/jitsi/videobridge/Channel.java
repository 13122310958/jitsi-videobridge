<<<<<<< HEAD
/*
 * Jitsi Videobridge, OpenSource video conferencing.
 *
 * Distributable under LGPL license.
 * See terms of license at gnu.org.
 */
package org.jitsi.videobridge;

import net.java.sip.communicator.impl.protocol.jabber.extensions.colibri.*;
import net.java.sip.communicator.impl.protocol.jabber.extensions.jingle.*;
import net.java.sip.communicator.service.protocol.*;
import org.jitsi.service.neomedia.*;
import org.jitsi.util.*;
import org.jitsi.util.event.*;
import org.osgi.framework.*;

import java.io.*;
import java.lang.reflect.*;
import java.util.*;
import java.util.concurrent.*;

/**
 * Represents channel in the terms of Jitsi Videobridge.
 *
 * @author Lyubomir Marinov
 * @author Boris Grozev
 * @author Pawel Domas
 */
public abstract class Channel
    extends PropertyChangeNotifier
{
    /**
     * The <tt>Logger</tt> used by the <tt>Channel</tt> class and its instances
     * to print debug information.
     */
    private static final Logger logger = Logger.getLogger(Channel.class);

    /**
     * The default number of seconds of inactivity after which <tt>Channel</tt>s
     * expire.
     */
    public static final int DEFAULT_EXPIRE = 60;

    /**
     * The pool of threads utilized by <tt>Channel</tt> (e.g. to invoke
     * {@link WrapupConnectivityEstablishmentCommand}).
     */
    private static final ExecutorService executorService
        = Executors.newCachedThreadPool();

    /**
     * The name of the <tt>Channel</tt> property which indicates whether the
     * conference focus is the initiator/offerer (as opposed to the
     * responder/answerer) of the media negotiation associated with the
     * <tt>Channel</tt>.
     */
    public static final String INITIATOR_PROPERTY = "initiator";

    /**
     * The <tt>Content</tt> which has initialized this <tt>Channel</tt>.
     */
    private final Content content;

    /**
     * The <tt>Endpoint</tt> of the conference participant associated with this
     * <tt>Channel</tt>.
     */
    private Endpoint endpoint;

    /**
     * The number of seconds of inactivity after which this <tt>Channel</tt>
     * expires.
     */
    private int expire = DEFAULT_EXPIRE;

    /**
     * The indicator which determines whether {@link #expire()} has been called
     * on this <tt>Channel</tt>.
     */
    private boolean expired = false;

    /**
     * The indicator which determines whether the conference focus is the
     * initiator/offerer (as opposed to the responder/answerer) of the media
     * negotiation associated with this instance.
     */
    private boolean initiator = true;

    /**
     * The time in milliseconds of the last activity related to this
     * <tt>Channel</tt>. In the time interval between the last activity and now,
     * this <tt>Channel</tt> is considered inactive.
     */
    private long lastActivityTime;

    /**
     * The <tt>TransportManager</tt> that represents the Jingle transport of
     * this <tt>Channel</tt>.
     */
    private TransportManager transportManager;

    /**
     * The <tt>Object</tt> which synchronizes the access to
     * {@link #transportManager}.
     */
    private final Object transportManagerSyncRoot = new Object();

    /**
     * The <tt>WrapupConnectivityEstablishmentCommand</tt> submitted to
     * {@link #executorService} and not completed yet.
     */
    private
        WrapupConnectivityEstablishmentCommand
            wrapupConnectivityEstablishmentCommand;

    /**
     * Initializes a new <tt>Channel</tt> instance which is to have a specific
     * ID. The initialization is to be considered requested by a specific
     * <tt>Content</tt>.
     *
     * @param content the <tt>Content</tt> which is initializing the new
     * instance
     * @throws Exception if an error occurs while initializing the new instance
     */
    public Channel(Content content)
        throws Exception
    {
        if (content == null)
            throw new NullPointerException("content");
        this.content = content;

        touch();
    }

    /**
     * Logs a specific <tt>String</tt> at debug level.
     *
     * @param s the <tt>String</tt> to log at debug level
     */
    protected static void logd(String s)
    {
        /*
         * FIXME Jitsi Videobridge uses the defaults of java.util.logging at the
         * time of this writing but wants to log at debug level at all times for
         * the time being in order to facilitate early development.
         */
        logger.info(s);
    }

    /**
     * Initializes the pair of <tt>DatagramSocket</tt>s for RTP and RTCP traffic
     * {@link #rtpConnector} is to use.
     *
     * @return a new <tt>StreamConnector</tt> instance which represents the pair
     * of <tt>DatagramSocket</tt>s for RTP and RTCP traffic
     * <tt>rtpConnector</tt> is to use
     * @throws IOException if anything goes wrong while initializing the pair of
     * <tt>DatagramSocket</tt>s for RTP and RTCP traffic <tt>rtpConnector</tt>
     * is to use
     */
    protected StreamConnector createStreamConnector()
        throws IOException
    {
        synchronized (transportManagerSyncRoot)
        {
            TransportManager transportManager = this.transportManager;

            return
                (transportManager == null)
                    ? null
                    : transportManager.getStreamConnector();
        }
    }

    /**
     * Initializes a <tt>MediaStreamTarget</tt> instance which identifies the
     * remote addresses to transmit RTP and RTCP to and from.
     *
     * @return a <tt>MediaStreamTarget</tt> instance which identifies the
     * remote addresses to transmit RTP and RTCP to and from
     */
    protected MediaStreamTarget createStreamTarget()
    {
        synchronized (transportManagerSyncRoot)
        {
            TransportManager transportManager = this.transportManager;

            return
                (transportManager == null)
                    ? null
                    : transportManager.getStreamTarget();
        }
    }

    /**
     * Initializes a new <tt>TransportManager</tt> instance which has a specific
     * XML namespace.
     *
     * @param xmlNamespace the XML namespace of the new
     * <tt>TransportManager</tt> instance to be initialized
     * @return a new <tt>TransportManager</tt> instance which has the specified
     * <tt>xmlNamespace</tt>
     * @throws IOException if an error occurs during the initialization of the
     * new <tt>TransportManager</tt> instance which has the specified
     * <tt>xmlNamespace</tt>
     */
    private TransportManager createTransportManager(String xmlNamespace)
        throws IOException
    {
        if (IceUdpTransportPacketExtension.NAMESPACE.equals(xmlNamespace))
        {
            return new IceUdpTransportManager(this);
        }
        else if (RawUdpTransportPacketExtension.NAMESPACE.equals(xmlNamespace))
        {
            return new RawUdpTransportManager(this);
        }
        else
        {
            throw new IllegalArgumentException(
                    "Unsupported Jingle transport " + xmlNamespace);
        }
    }

    /**
     * Sets the values of the properties of a specific
     * <tt>ColibriConferenceIQ.Channel</tt> to the values of the respective
     * properties of this instance. Thus, the specified <tt>iq</tt> may be
     * thought of as a description of this instance.
     *
     * @param iq the <tt>ColibriConferenceIQ.Channel</tt> on which to set the
     * values of the properties of this instance
     */
    public void describe(ColibriConferenceIQ.ChannelCommon iq)
    {
        Endpoint endpoint = getEndpoint();

        if (endpoint != null)
            iq.setEndpoint(endpoint.getID());

        iq.setExpire(getExpire());
        iq.setInitiator(isInitiator());

        describeTransportManager(iq);
        describeSrtpControl(iq);
    }

    /**
     * Sets the values of the properties of a specific
     * <tt>ColibriConferenceIQ.ChannelCommon</tt> to the values of the
     * respective properties of {@link #transportManager}.
     *
     * @param iq the <tt>ColibriConferenceIQ.ChannelCommon</tt> on which to set
     *           the values of the properties of <tt>transportManager</tt>
     */
    private void describeSrtpControl(ColibriConferenceIQ.ChannelCommon iq)
    {
        DtlsControl dtlsControl = getDtlsControl();

        if (dtlsControl != null)
        {
            String fingerprint = dtlsControl.getLocalFingerprint();
            String hash = dtlsControl.getLocalFingerprintHashFunction();

            IceUdpTransportPacketExtension transportPE = iq.getTransport();

            if (transportPE == null)
            {
                transportPE = new RawUdpTransportPacketExtension();
                iq.setTransport(transportPE);
            }

            DtlsFingerprintPacketExtension fingerprintPE
                = transportPE.getFirstChildOfType(
                        DtlsFingerprintPacketExtension.class);

            if (fingerprintPE == null)
            {
                fingerprintPE = new DtlsFingerprintPacketExtension();
                transportPE.addChildExtension(fingerprintPE);
            }
            fingerprintPE.setFingerprint(fingerprint);
            fingerprintPE.setHash(hash);
        }
    }

    /**
     * Sets the values of the properties of a specific
     * <tt>ColibriConferenceIQ.Channel</tt> to the values of the respective
     * properties of {@link #transportManager}.
     *
     * @param iq the <tt>ColibriConferenceIQ.Channel</tt> on which to set the
     * values of the properties of <tt>transportManager</tt>
     */
    private void describeTransportManager(ColibriConferenceIQ.ChannelCommon iq)
    {
        TransportManager transportManager;

        try
        {
            transportManager = getTransportManager();
        }
        catch (IOException ioe)
        {
            throw new UndeclaredThrowableException(ioe);
        }
        if (transportManager != null)
            transportManager.describe(iq);
    }

    /**
     * Expires this <tt>Channel</tt>. Releases the resources acquired by this
     * instance throughout its life time and prepares it to be garbage
     * collected.
     */
    public void expire()
    {
        synchronized (this)
        {
            if (expired)
                return;
            else
                expired = true;
        }

        Content content = getContent();

        try
        {
            content.expireChannel(this);
        }
        finally
        {
            Conference conference = content.getConference();

            try
            {
                closeStream();
            }
            catch (Throwable t)
            {
                logger.warn(
                        "Failed to close the MediaStream/stream of channel "
                            + getID() + " of content " + content.getName()
                            + " of conference " + conference.getID() + "!",
                        t);
                if (t instanceof ThreadDeath)
                    throw (ThreadDeath) t;
            }
            finally
            {
                try
                {
                    synchronized (transportManagerSyncRoot)
                    {
                        wrapupConnectivityEstablishmentCommand = null;
                        if (transportManager != null)
                            transportManager.close();
                    }
                }
                catch (Throwable t)
                {
                    logger.warn(
                            "Failed to close the"
                                + " TransportManager/transportManager of"
                                + " channel " + getID() + " of content "
                                + content.getName() + " of conference "
                                + conference.getID() + "!",
                            t);
                    if (t instanceof ThreadDeath)
                        throw (ThreadDeath) t;
                }

                Videobridge videobridge = conference.getVideobridge();

                logd(
                        "Expired channel " + getID() + " of content "
                            + content.getName() + " of conference "
                            + conference.getID()
                            + ". The total number of conferences is now "
                            + videobridge.getConferenceCount() + ", channels "
                            + videobridge.getChannelCount() + ".");
            }
        }
    }

    /**
     * Called when <tt>Channel</tt> is being expired. Derived class should close
     * any open streams.
     */
    protected abstract void closeStream()
        throws IOException;

    /**
     * Gets the <tt>Content</tt> which has initialized this <tt>Channel</tt>.
     *
     * @return the <tt>Content</tt> which has initialized this <tt>Content</tt>
     */
    public final Content getContent()
    {
        return content;
    }

    /**
     * Gets the <tt>BundleContext</tt> associated with this <tt>Channel</tt>.
     * The method is a convenience which gets the <tt>BundleContext</tt>
     * associated with the XMPP component implementation in which the
     * <tt>Videobridge</tt> associated with this instance is executing.
     *
     * @return the <tt>BundleContext</tt> associated with this <tt>Channel</tt>
     */
    public BundleContext getBundleContext()
    {
        return getContent().getBundleContext();
    }

    /**
     * Child classes should implement this method and return
     * <tt>DtlsControl</tt> instance if they are willing to use DTLS transport.
     * Otherwise <tt>null</tt> should be returned.
     *
     * @return <tt>DtlsControl</tt> if this instance supports DTLS transport or
     *         <tt>null</tt> otherwise.
     */
    protected abstract DtlsControl getDtlsControl();

    /**
     * Gets the <tt>Endpoint</tt> of the conference participant associated with
     * this <tt>Channel</tt>.
     *
     * @return the <tt>Endpoint</tt> of the conference participant associated
     * with this <tt>Channel</tt>
     */
    public Endpoint getEndpoint()
    {
        return endpoint;
    }

    /**
     * Gets the number of seconds of inactivity after which this
     * <tt>Channel</tt> expires.
     *
     * @return the number of seconds of inactivity after which this
     * <tt>Channel</tt> expires
     */
    public int getExpire()
    {
        return expire;
    }

    /**
     * Gets the ID of this <tt>Channel</tt> (which is unique within the list of
     * <tt>Channel</tt> listed in {@link #content} while this instance is listed
     * there as well).
     *
     * @return the ID of this <tt>Channel</tt> (which is unique within the list
     * of <tt>Channel</tt> listed in {@link #content} while this instance is
     * listed there as well)
     */
    public abstract String getID();

    /**
     * Gets the time in milliseconds of the last activity related to this
     * <tt>Channel</tt>.
     *
     * @return the time in milliseconds of the last activity related to this
     * <tt>Channel</tt>
     */
    public long getLastActivityTime()
    {
        synchronized (this)
        {
            return lastActivityTime;
        }
    }

    /**
     * Gets the <tt>TransportManager</tt> which represents the Jingle transport
     * of this <tt>Channel</tt>. If the <tt>TransportManager</tt> has not been
     * created yet, it is created.
     *
     * @return the <tt>TransportManager</tt> which represents the Jingle
     * transport of this <tt>Channel</tt>
     */
    protected TransportManager getTransportManager()
        throws IOException
    {
        synchronized (transportManagerSyncRoot)
        {
            if (transportManager == null)
            {
                wrapupConnectivityEstablishmentCommand = null;
                transportManager
                    = createTransportManager(
                            getContent()
                                .getConference()
                                    .getVideobridge()
                                        .getDefaultTransportManager());

                /*
                 * The implementation of the Jingle Raw UDP transport does not
                 * establish connectivity.
                 */
                if (RawUdpTransportPacketExtension.NAMESPACE.equals(
                        transportManager.getXmlNamespace()))
                {
                    maybeStartStream();
                }
            }
            return transportManager;
        }
    }

    /**
     * Gets the indicator which determines whether {@link #expire()} has been
     * called on this <tt>Channel</tt>.
     *
     * @return <tt>true</tt> if <tt>expire()</tt> has been called on this
     * <tt>Channel</tt>; otherwise, <tt>false</tt>
     */
    public boolean isExpired()
    {
        synchronized (this)
        {
            return expired;
        }
    }

    /**
     * Gets the indicator which determines whether the conference focus is the
     * initiator/offerer (as opposed to the responder/answerer) of the media
     * negotiation associated with this instance.
     *
     * @return <tt>true</tt> if the conference focus is the initiator/offerer
     * (as opposed to the responder/answerer) of the media negotiation
     * associated with this instance; otherwise, <tt>false</tt>
     */
    public boolean isInitiator()
    {
        return initiator;
    }

    /**
     * Starts {@link #stream} if it has not been started yet and if the state of
     * this <tt>Channel</tt> meets the prerequisites to invoke
     * {@link MediaStream#start()}. For example, <tt>MediaStream</tt> may be
     * started only after a <tt>StreamConnector</tt> has been set on it and this
     * <tt>Channel</tt> may be able to provide a <tt>StreamConnector</tt> only
     * after {@link #wrapupConnectivityEstablishment(TransportManager)} has
     * completed on {@link #transportManager}.
     *
     * @throws IOException if anything goes wrong while starting <tt>stream</tt>
     */
    protected abstract void maybeStartStream() throws IOException;

    /**
     * Called when new <tt>Endpoint</tt> is being set on this <tt>Channel</tt>.
     *
     * @param oldValue old <tt>Endpoint</tt>, can be <tt>null</tt>.
     * @param newValue new <tt>Endpoint</tt>, can be <tt>null</tt>.
     */
    protected abstract void onEndpointChanged(Endpoint oldValue,
                                              Endpoint newValue);

    /**
     * Runs in a (pooled) thread associated with a specific
     * <tt>WrapupConnectivityEstablishmentCommand</tt> to invoke
     * {@link TransportManager#wrapupConnectivityEstablishment()} on a specific
     * <tt>TransportManager</tt> and then {@link #maybeStartStream()} on this
     * <tt>Channel</tt> if the <tt>TransportManager</tt> succeeds at producing a
     * <tt>StreamConnector</tt>.
     *
     * @param wrapupConnectivityEstablishmentCommand the
     * <tt>WrapupConnectivityEstablishmentCommand</tt> which is running in a
     * (pooled) thread and which specifies the <tt>TransportManager</tt> on
     * which <tt>TransportManager.wrapupConnectivityEstablishment</tt> is to be
     * invoked.
     */
    private void runInWrapupConnectivityEstablishmentCommand(
            WrapupConnectivityEstablishmentCommand
                wrapupConnectivityEstablishmentCommand)
    {
        TransportManager transportManager
            = wrapupConnectivityEstablishmentCommand.transportManager;

        /*
         * TransportManager.wrapupConnectivityEstablishment() may take a long
         * time to complete. Do not even execute it if it will be of no use to
         * the current state of this Channel.
         */
        synchronized (transportManagerSyncRoot)
        {
            if (transportManager != this.transportManager)
                return;
            if (wrapupConnectivityEstablishmentCommand
                    != this.wrapupConnectivityEstablishmentCommand)
            {
                return;
            }
            if (isExpired())
                return;
        }

        try
        {
            transportManager.wrapupConnectivityEstablishment();
        }
        catch (OperationFailedException ofe)
        {
            Content content = getContent();

            logger.error(
                    "Failed to wrapup the connectivity establishment of the"
                        + " TransportManager/transportManager of channel "
                        + getID() + " of content " + content.getName()
                        + " of conference " + content.getConference().getID()
                        + "!",
                    ofe);
            return;
        }

        synchronized (transportManagerSyncRoot)
        {
            /*
             * TransportManager.wrapupConnectivityEstablishment() may have taken
             * a long time to complete. Do not attempt to modify the stream of
             * this Channel if it will be of no use to the current state of this
             * Channel.
             */
            if (transportManager != this.transportManager)
                return;
            if (wrapupConnectivityEstablishmentCommand
                    != this.wrapupConnectivityEstablishmentCommand)
            {
                return;
            }
            if (isExpired())
                return;

            try
            {
                maybeStartStream();
            }
            catch (IOException ioe)
            {
                Content content = getContent();

                logger.error(
                        "Failed to start the MediaStream/stream of channel "
                            + getID() + " of content " + content.getName()
                            + " of conference "
                            + content.getConference().getID() + "!",
                        ioe);
            }
        }
    }

    /**
     * Sets the identifier of the endpoint of the conference participant
     * associated with this <tt>Channel</tt>.
     *
     * @param endpoint the identifier of the endpoint of the conference
     * participant associated with this <tt>Channel</tt>
     */
    public void setEndpoint(String endpoint)
    {
        try
        {
            Endpoint oldValue = this.endpoint;

            // Is the endpoint really changing?
            if (oldValue == null)
            {
                if (endpoint == null)
                    return;
            }
            else if (oldValue.getID().equals(endpoint))
            {
                return;
            }

            // The endpoint is really changing.
            Endpoint newValue
                = getContent().getConference().getOrCreateEndpoint(endpoint);

            if (oldValue != newValue)
            {
                this.endpoint = newValue;

                onEndpointChanged(oldValue, newValue);
            }
        }
        finally
        {
            touch(); // It seems this Channel is still active.
        }
    }

    /**
     * Sets the number of seconds of inactivity after which this
     * <tt>Channel</tt> is to expire.
     *
     * @param expire the number of seconds of inactivity after which this
     * <tt>Channel</tt> is to expire
     * @throws IllegalArgumentException if <tt>expire</tt> is negative
     */
    public void setExpire(int expire)
    {
        if (expire < 0)
            throw new IllegalArgumentException("expire");

        this.expire = expire;

        if (this.expire == 0)
            expire();
        else
            touch(); // It seems this Channel is still active.
    }

    /**
     * Sets the indicator which determines whether the conference focus is the
     * initiator/offerer (as opposed to the responder/answerer) of the media
     * negotiation associated with this instance.
     *
     * @param initiator <tt>true</tt> if the conference focus is the
     * initiator/offerer (as opposed to the responder/answerer) of the media
     * negotiation associated with this instance; otherwise, <tt>false</tt>
     */
    public void setInitiator(boolean initiator)
    {
        boolean oldValue = this.initiator;

        this.initiator = initiator;

        boolean newValue = this.initiator;

        touch(); // It seems this Channel is still active.

        if (oldValue != newValue)
        {
            DtlsControl dtlsControl = getDtlsControl();

            if(dtlsControl != null)
            {
                dtlsControl.setSetup(
                    isInitiator()
                        ? DtlsControl.Setup.PASSIVE
                        : DtlsControl.Setup.ACTIVE);
            }

            firePropertyChange(INITIATOR_PROPERTY, oldValue, newValue);
        }
    }

    /**
     * Sets a specific <tt>IceUdpTransportPacketExtension</tt> on this
     * <tt>Channel</tt>.
     *
     * @param transport the <tt>IceUdpTransportPacketExtension</tt> to be set on
     * this <tt>Channel</tt>
     */
    public void setTransport(IceUdpTransportPacketExtension transport)
        throws IOException
    {
        if (transport != null)
        {
            setTransportManager(transport.getNamespace());

            // DTLS-SRTP
            DtlsControl dtlsControl = getDtlsControl();

            if (dtlsControl != null)
            {
                List<DtlsFingerprintPacketExtension> dfpes
                    = transport.getChildExtensionsOfType(
                            DtlsFingerprintPacketExtension.class);

                if (!dfpes.isEmpty())
                {
                    Map<String,String> remoteFingerprints
                        = new LinkedHashMap<String,String>();

                    for (DtlsFingerprintPacketExtension dfpe : dfpes)
                    {
                        remoteFingerprints.put(
                                dfpe.getHash(),
                                dfpe.getFingerprint());
                    }

                    dtlsControl.setRemoteFingerprints(remoteFingerprints);
                }
            }

            TransportManager transportManager = getTransportManager();

            if (transportManager != null)
            {
                if (transportManager.startConnectivityEstablishment(transport))
                    wrapupConnectivityEstablishment(transportManager);
                else
                    maybeStartStream();
            }
        }

        touch(); // It seems this Channel is still active.
    }

    /**
     * Sets the XML namespace of the Jingle transport of this <tt>Channel</tt>.
     * If {@link #transportManager} is non-<tt>null</tt> and does not have the
     * specified <tt>xmlNamespace</tt>, it is closed and replaced with a new
     * <tt>TransportManager</tt> instance which has the specified
     * <tt>xmlNamespace</tt>. If <tt>transportManager</tt> is non-<tt>null</tt>
     * and has the specified <tt>xmlNamespace</tt>, the method does nothing.
     *
     * @param xmlNamespace the XML namespace of the Jingle transport to be set
     * on this <tt>Channel</tt>
     * @throws IOException
     */
    private void setTransportManager(String xmlNamespace)
        throws IOException
    {
        synchronized (transportManagerSyncRoot)
        {
            if ((transportManager != null)
                    && !transportManager.getXmlNamespace().equals(xmlNamespace))
            {
                wrapupConnectivityEstablishmentCommand = null;
                transportManager.close();
                transportManager = null;
            }

            if (transportManager == null)
            {
                wrapupConnectivityEstablishmentCommand = null;
                transportManager = createTransportManager(xmlNamespace);

                Content content = getContent();

                logd(
                        "Set " + transportManager.getClass().getSimpleName()
                            + " #"
                            + Integer.toHexString(transportManager.hashCode())
                            + " on channel " + getID() + " of content "
                            + content.getName() + " of conference "
                            + content.getConference().getID() + ".");
            }
        }

        touch(); // It seems this Channel is still active.
    }

    /**
     * Sets the time in milliseconds of the last activity related to this
     * <tt>Channel</tt> to the current system time.
     */
    public void touch()
    {
        long now = System.currentTimeMillis();

        synchronized (this)
        {
            if (getLastActivityTime() < now)
                lastActivityTime = now;
        }
    }

    /**
     * Schedules the asynchronous execution of
     * {@link TransportManager#wrapupConnectivityEstablishment()} on a specific
     * <tt>TransportManager</tt> in a (pooled) thread in anticipation of a
     * <tt>StreamConnector</tt> to be set on {@link #stream}.
     *
     * @param transportManager the <tt>TransportManager</tt> on which
     * <tt>TransportManager.wrapupConnectivityEstablishment()</tt> is to be
     * invoked in anticipation of a <tt>StreamConnector</tt> to be set on
     * <tt>stream</tt>.
     */
    private void wrapupConnectivityEstablishment(
            TransportManager transportManager)
    {
        synchronized (transportManagerSyncRoot)
        {
            if (transportManager != this.transportManager)
                return;

            if ((wrapupConnectivityEstablishmentCommand != null)
                    && (wrapupConnectivityEstablishmentCommand.transportManager
                            != transportManager))
            {
                wrapupConnectivityEstablishmentCommand = null;
            }
            if (wrapupConnectivityEstablishmentCommand == null)
            {
                wrapupConnectivityEstablishmentCommand
                    = new WrapupConnectivityEstablishmentCommand(
                            transportManager);

                boolean execute = false;

                try
                {
                    executorService.execute(
                            wrapupConnectivityEstablishmentCommand);
                    execute = true;
                }
                finally
                {
                    if (!execute)
                        wrapupConnectivityEstablishmentCommand = null;
                }
            }
        }
    }

    /**
     * Implements a <tt>Runnable</tt> to be executed in a (pooled) thread in
     * order to invoke
     * {@link TransportManager#wrapupConnectivityEstablishment()} on a specific
     * <tt>TransportManager</tt> and possibly set a <tt>StreamConnector</tt> on
     * and start {@link #stream}.
     *
     * @author Lyubomir Marinov
     */
    private class WrapupConnectivityEstablishmentCommand
        implements Runnable
    {
        /**
         * The <tt>TransportManager</tt> on which this instance is to invoke
         * {@link TransportManager#wrapupConnectivityEstablishment()}.
         */
        public final TransportManager transportManager;

        /**
         * Initializes a new <tt>WrapupConnectivityEstablishmentCommand</tt>
         * which is to invoke
         * {@link TransportManager#wrapupConnectivityEstablishment()} on a
         * specific <tt>TransportManager</tt> and possibly set a
         * <tt>StreamConnector</tt> on and start {@link #stream}.
         *
         * @param transportManager the <tt>TransportManager</tt> on which the
         * new instance is to invoke
         * <tt>TransportManager.wrapupConnectivityEstablishment()</tt>
         */
        public WrapupConnectivityEstablishmentCommand(
                TransportManager transportManager)
        {
            this.transportManager = transportManager;
        }

        @Override
        public void run()
        {
            try
            {
                runInWrapupConnectivityEstablishmentCommand(this);
            }
            finally
            {
                synchronized (transportManagerSyncRoot)
                {
                    if (wrapupConnectivityEstablishmentCommand == this)
                        wrapupConnectivityEstablishmentCommand = null;
                }
            }
        }
    }
}
=======
/*
 * Jitsi Videobridge, OpenSource video conferencing.
 *
 * Distributable under LGPL license.
 * See terms of license at gnu.org.
 */
package org.jitsi.videobridge;

import java.beans.*;
import java.io.*;
import java.lang.ref.*;
import java.lang.reflect.*;
import java.net.*;
import java.util.*;
import java.util.concurrent.*;

import javax.media.rtp.*;

import net.java.sip.communicator.impl.protocol.jabber.extensions.colibri.*;
import net.java.sip.communicator.impl.protocol.jabber.extensions.jingle.*;
import net.java.sip.communicator.impl.protocol.jabber.jinglesdp.*;
import net.java.sip.communicator.service.protocol.*;
import net.sf.fmj.media.rtp.*;
import net.sf.fmj.media.rtp.RTPHeader;

import org.ice4j.socket.*;
import org.jitsi.impl.neomedia.*;
import org.jitsi.impl.neomedia.rtp.translator.*;
import org.jitsi.impl.neomedia.transform.zrtp.*;
import org.jitsi.service.neomedia.*;
import org.jitsi.service.neomedia.device.*;
import org.jitsi.service.neomedia.event.*;
import org.jitsi.service.neomedia.format.*;
import org.jitsi.util.*;
import org.jitsi.util.event.*;
import org.jitsi.videobridge.xmpp.*;
import org.osgi.framework.*;

/**
 * Represents channel in the terms of Jitsi Videobridge.
 *
 * @author Lyubomir Marinov
 * @author Boris Grozev
 */
public class Channel
    extends PropertyChangeNotifier
    implements PropertyChangeListener
{
    /**
     * The <tt>Logger</tt> used by the <tt>Channel</tt> class and its instances
     * to print debug information.
     */
    private static final Logger logger = Logger.getLogger(Channel.class);

    /**
     * The default number of seconds of inactivity after which <tt>Channel</tt>s
     * expire.
     */
    public static final int DEFAULT_EXPIRE = 60;

    /**
     * The pool of threads utilized by <tt>Channel</tt> (e.g. to invoke
     * {@link WrapupConnectivityEstablishmentCommand}).
     */
    private static final ExecutorService executorService
        = ExecutorUtils.newCachedThreadPool(true, "Channel");

    /**
     * The name of the <tt>Channel</tt> property which indicates whether the
     * conference focus is the initiator/offerer (as opposed to the
     * responder/answerer) of the media negotiation associated with the
     * <tt>Channel</tt>.
     */
    public static final String INITIATOR_PROPERTY = "initiator";

    private static final long[] NO_RECEIVE_SSRCS = new long[0];

    /**
     * Gets the <tt>Channel</tt> which uses a specific <tt>MediaStream</tt>.
     *
     * @param stream a <tt>MediaStream</tt> which was initialized by a
     * <tt>Channel</tt>
     * @return the <tt>Channel</tt> which uses the specified
     * <tt>MediaStream</tt> or <tt>null</tt> if the <tt>mediaStream</tt> was not
     * initialized by a <tt>Channel</tt> or is no longer used by a
     * <tt>Channel</tt>
     */
    static Channel getChannel(MediaStream stream)
    {
        return (Channel) stream.getProperty(Channel.class.getName());
    }

    /**
     * Logs a specific <tt>String</tt> at debug level.
     *
     * @param s the <tt>String</tt> to log at debug level 
     */
    private static void logd(String s)
    {
        /*
         * FIXME Jitsi Videobridge uses the defaults of java.util.logging at the
         * time of this writing but wants to log at debug level at all times for
         * the time being in order to facilitate early development.
         */
        logger.info(s);
    }

    /**
     * The speech activity of the <tt>Endpoint</tt>s in the multipoint
     * conference in which this <tt>Channel</tt> is participating.
     */
    private ConferenceSpeechActivity conferenceSpeechActivity;

    /**
     * The <tt>Content</tt> which has initialized this <tt>Channel</tt>.
     */
    private final Content content;

    /**
     * The <tt>CsrcAudioLevelListener</tt> instance which is set on
     * <tt>AudioMediaStream</tt> via
     * {@link AudioMediaStream#setCsrcAudioLevelListener(
     * CsrcAudioLevelListener)} in order to receive the audio levels of the
     * contributing sources.
     */
    private CsrcAudioLevelListener csrcAudioLevelListener;

    /**
     * The <tt>Endpoint</tt> of the conference participant associated with this
     * <tt>Channel</tt>.
     */
    private Endpoint endpoint;

    /**
     * The number of seconds of inactivity after which this <tt>Channel</tt>
     * expires.
     */
    private int expire = DEFAULT_EXPIRE;

    /**
     * The indicator which determines whether {@link #expire()} has been called
     * on this <tt>Channel</tt>.
     */
    private boolean expired = false;

    /**
     * The ID of this <tt>Channel</tt> (which is unique within the list of
     * <tt>Channel</tt>s listed in {@link #content} while this instance is
     * listed there as well).
     */
    private final String id;

    /**
     * The local synchronization source identifier (SSRC) to be pre-announced.
     * Currently, the value is taken into account in the case of content mixing
     * and not in the case of RTP translation.
     */
    private final long initialLocalSSRC;

    /**
     * The indicator which determines whether the conference focus is the
     * initiator/offerer (as opposed to the responder/answerer) of the media
     * negotiation associated with this instance.
     */
    private boolean initiator = true;

    /**
     * The time in milliseconds of the last activity related to this
     * <tt>Channel</tt>. In the time interval between the last activity and now,
     * this <tt>Channel</tt> is considered inactive.
     */
    private long lastActivityTime;

    /**
     * The maximum number of video RTP stream to be sent from Jitsi Videobridge
     * to the endpoint associated with this video <tt>Channel</tt>.
     */
    private Integer lastN;

    /**
     * The <tt>Endpoint</tt>s in the multipoint conference in which this
     * <tt>Channel</tt> is participating ordered by
     * {@link #conferenceSpeechActivity} and used by this <tt>Channel</tt> for
     * the support of {@link #lastN}.
     */
    private List<WeakReference<Endpoint>> lastNEndpoints;

    /**
     * The <tt>Object</tt> which synchronizes the access to
     * {@link #lastNEndpoints}.
     */
    private final Object lastNSyncRoot = new Object();

    /**
     * The list of RTP SSRCs received on this <tt>Channel</tt>. An element at
     * an even index represents a SSRC and its consecutive element at an odd
     * index specifies the time in milliseconds when the SSRC was last seen (in
     * order to enable timing out SSRCs).
     */
    private long[] receiveSSRCs = NO_RECEIVE_SSRCS;

    /**
     * The type of RTP-level relay (in the terms specified by RFC 3550
     * &quot;RTP: A Transport Protocol for Real-Time Applications&quot; in
     * section 2.3 &quot;Mixers and Translators&quot;) used for this
     * <tt>Channel</tt>.
     */
    private RTPLevelRelayType rtpLevelRelayType;

    /**
     * The <tt>SSRCFactory</tt> which is utilized by {@link #stream} to generate
     * new synchronization source (SSRC) identifiers. 
     */
    private final SSRCFactoryImpl ssrcFactory = new SSRCFactoryImpl();

    /**
     * THe <tt>MediaStream</tt> which this <tt>Channel</tt> adapts to the terms
     * of Jitsi Videobridge and which adapts this <tt>Channel</tt> to the terms
     * of <tt>neomedia</tt>.
     */
    private final MediaStream stream;

    /**
     * The <tt>SimpleAudioLevelListener</tt> instance which is set on
     * <tt>AudioMediaStream</tt> via
     * {@link AudioMediaStream#setStreamAudioLevelListener(
     * SimpleAudioLevelListener)} in order to have the audio levels of the
     * contributing sources calculated and to end enable the functionality of
     * {@link #lastN}.
     */
    private SimpleAudioLevelListener streamAudioLevelListener;

    /**
     * The <tt>PropertyChangeListener</tt> which listens to changes of the
     * values of {@link #stream}'s properties.
     */
    private final PropertyChangeListener streamPropertyChangeListener
        = new PropertyChangeListener()
                {
                    @Override
                    public void propertyChange(PropertyChangeEvent ev)
                    {
                        streamPropertyChange(ev);
                    }
                };

    /**
     * The <tt>SessionAddress</tt> which is or is to be the <tt>target</tt> of
     * {@link #stream}. When <tt>DatagramPacket</tt>s are received through the
     * <tt>DatagramSocket</tt>s of this <tt>Channel</tt>, their first RTP and
     * RTCP sources will determine, respectively, the RTP and RTCP targets.
     */
    private final SessionAddress streamTarget = new SessionAddress();

    /**
     * The <tt>TransportManager</tt> that represents the Jingle transport of
     * this <tt>Channel</tt>.
     */
    private TransportManager transportManager;

    /**
     * The <tt>Object</tt> which synchronizes the access to
     * {@link #transportManager}.
     */
    private final Object transportManagerSyncRoot = new Object();

    /**
     * The <tt>WrapupConnectivityEstablishmentCommand</tt> submitted to
     * {@link #executorService} and not completed yet.
     */
    private
        WrapupConnectivityEstablishmentCommand
            wrapupConnectivityEstablishmentCommand;

    /**
     * Initializes a new <tt>Channel</tt> instance which is to have a specific
     * ID. The initialization is to be considered requested by a specific
     * <tt>Content</tt>.
     *
     * @param content the <tt>Content</tt> which is initializing the new
     * instance
     * @param id the ID of the new instance. It is expected to be unique within
     * the list of <tt>Channel</tt>s listed in <tt>content</tt> while the new
     * instance is listed there as well.
     * @throws Exception if an error occurs while initializing the new instance
     */
    public Channel(Content content, String id)
        throws Exception
    {
        if (content == null)
            throw new NullPointerException("content");
        if (id == null)
            throw new NullPointerException("id");

        this.content = content;
        this.id = id;

        MediaService mediaService = getMediaService();
        MediaType mediaType = getContent().getMediaType();

        stream
            = mediaService.createMediaStream(
                    null,
                    mediaType,
                    mediaService.createSrtpControl(SrtpControlType.DTLS_SRTP));
        /*
         * Add the PropertyChangeListener to the MediaStream prior to performing
         * further initialization so that we do not miss changes to the values
         * of properties we may be interested in.
         */
        stream.addPropertyChangeListener(streamPropertyChangeListener);
        stream.setName(this.id);
        stream.setProperty(Channel.class.getName(), this);
        stream.setSSRCFactory(ssrcFactory);

        /*
         * Jitsi Videobridge pre-announces the local synchronization source
         * identifier (SSRC) in the case of content mixing and not in the case
         * of RTP translation. Anyway, this distinction will be put in effect at
         * the time the value is queried for the purposes of simplification
         * here.
         */
        initialLocalSSRC = ssrcFactory.doGenerateSSRC() & 0xFFFFFFFFL;

        conferenceSpeechActivity
            = getContent().getConference().getSpeechActivity();
        if (conferenceSpeechActivity != null)
        {
            /*
             * The PropertyChangeListener will weakly reference this instance
             * and will unregister itself from the conference sooner or later.
             */
            conferenceSpeechActivity.addPropertyChangeListener(
                    new WeakReferencePropertyChangeListener(this));
        }

        touch();
    }

    /**
     * Determines whether a specific <tt>DatagramPacket</tt> received on the
     * control <tt>DatagramSocket</tt> of this <tt>Channel</tt> is to be
     * accepted for further processing within Jitsi Videobridge or is to be
     * rejected/dropped. When the first <tt>DatagramPacket</tt> arrives, makes
     * its source the only acceptable one for the control
     * <tt>DatagramSocket</tt> and uses it as the control target of
     * {@link #rtpConnector}.
     *
     * @param p the <tt>DatagramPacket</tt> received on the control
     * <tt>DatagramSocket</tt> of this <tt>Channel</tt>
     * @return <tt>true</tt> if the specified <tt>DatagramPacket</tt> is to be
     * accepted for further processing within Jitsi Videobridge or
     * <tt>false</tt> to reject/drop it
     */
    private boolean acceptControlInputStreamDatagramPacket(DatagramPacket p)
    {
        InetAddress ctrlAddr = streamTarget.getControlAddress();
        int ctrlPort = streamTarget.getControlPort();
        boolean accept;

        if (ctrlAddr == null)
        {
            streamTarget.setControlHostAddress(p.getAddress());
            streamTarget.setControlPort(p.getPort());

            InetAddress dataAddr = streamTarget.getDataAddress();
            int dataPort = streamTarget.getDataPort();

            if (dataAddr != null)
            {
                ctrlAddr = streamTarget.getControlAddress();
                ctrlPort = streamTarget.getControlPort();

                stream.setTarget(
                        new MediaStreamTarget(
                                dataAddr, dataPort,
                                ctrlAddr, ctrlPort));
            }

            accept = true;
        }
        else
        {
            accept
                = ctrlAddr.equals(p.getAddress()) && (ctrlPort == p.getPort());
        }

        if (accept)
        {
            // Note that this Channel is still active.
            touch();

            /*
             * Does the data of the specified DatagramPacket resemble (a header
             * of) an RTCP packet?
             */
            if (p.getLength() > RTCPHeader.SIZE)
            {
                byte[] data = p.getData();
                int offset = p.getOffset();
                byte b0 = data[offset];

                if ((/* v */ ((b0 & 0xc0) >>> 6) == 2)
                        && (/* pt */ (data[offset + 1] & 0xff)
                                == /* BYE */ 203))
                {
                    int sc = b0 & 0x1f;

                    if (sc > 0)
                    {
                        /*
                         * The focus who has organized the telephony conference
                         * of this Channel receives the RTP streams of the
                         * participants on a single Channel. Consequently, it is
                         * unable to associate the participants with the SSRCs
                         * of the RTP streams that they send. The information
                         * will be provided to the focus by the Jitsi
                         * Videobridge server.
                         */
                        int ssrc = RTPTranslatorImpl.readInt(data, offset + 4);

                        if (removeReceiveSSRC(ssrc))
                            notifyFocus();
                    }
                }
            }
        }

        return accept;
    }

    /**
     * Determines whether a specific <tt>DatagramPacket</tt> received on the
     * data <tt>DatagramSocket</tt> of this <tt>Channel</tt> is to be accepted
     * for further processing within Jitsi Videobridge or is to be
     * rejected/dropped. When the first <tt>DatagramPacket</tt> arrives, makes
     * its source the only acceptable one for the data <tt>DatagramSocket</tt>
     * and uses it as the data target of {@link #rtpConnector}.
     *
     * @param p the <tt>DatagramPacket</tt> received on the data
     * <tt>DatagramSocket</tt> of this <tt>Channel</tt>
     * @return <tt>true</tt> if the specified <tt>DatagramPacket</tt> is to be
     * accepted for further processing within Jitsi Videobridge or
     * <tt>false</tt> to reject/drop it
     */
    private boolean acceptDataInputStreamDatagramPacket(DatagramPacket p)
    {
        InetAddress dataAddr = streamTarget.getDataAddress();
        int dataPort = streamTarget.getDataPort();
        boolean accept;

        if (dataAddr == null)
        {
            streamTarget.setDataHostAddress(p.getAddress());
            streamTarget.setDataPort(p.getPort());
            dataAddr = streamTarget.getDataAddress();
            dataPort = streamTarget.getDataPort();

            InetAddress ctrlAddr = streamTarget.getControlAddress();
            int ctrlPort = streamTarget.getControlPort();
            MediaStreamTarget newStreamTarget;

            if (ctrlAddr == null)
            {
                newStreamTarget
                    = new MediaStreamTarget(
                            new InetSocketAddress(dataAddr, dataPort),
                            null);
            }
            else
            {
                newStreamTarget
                    = new MediaStreamTarget(
                            dataAddr, dataPort,
                            ctrlAddr, ctrlPort);
            }
            stream.setTarget(newStreamTarget);

            accept = true;
        }
        else
        {
            accept
                = dataAddr.equals(p.getAddress()) && (dataPort == p.getPort());
        }

        if (accept)
        {
            // Note that this Channel is still active.
            touch();

            /*
             * Does the data of the specified DatagramPacket resemble (a header
             * of) an RTP packet?
             */
            if (p.getLength() >= RTPHeader.SIZE)
            {
                byte[] data = p.getData();
                int off = p.getOffset();
                int v = ((data[off] & 0xc0) >>> 6);

                /*
                 * Prior to adding support for DTLS-SRTP to Jitsi Videobridge,
                 * the SrtpControl of the MediaStream of this Channel was set to
                 * a ZrtpControl. Consequently, the RTP PacketTransformer of
                 * ZrtpControlImpl used to swallow the ZRTP messages. For the
                 * purposes of compatibility, do not accept the ZRTP messages.  
                 */
                if (v == 0)
                {
                    if ((data[off] & 0x10) /* x */ == 0x10)
                    {
                        byte[] zrtpMagicCookie = ZrtpRawPacket.ZRTP_MAGIC;

                        if ((data[off + 4] == zrtpMagicCookie[0])
                                && (data[off + 5] == zrtpMagicCookie[1])
                                && (data[off + 6] == zrtpMagicCookie[2])
                                && (data[off + 7] == zrtpMagicCookie[3]))
                        {
                            accept = false;
                        }
                    }
                }
                else if (v == 2)
                {
                    /*
                     * The focus who has organized the telephony conference of
                     * this Channel receives the RTP streams of the participants
                     * on a single Channel. Consequently, it is unable to
                     * associate the participants with the SSRCs of the RTP
                     * streams that they send. The information will be provided
                     * to the focus by the Jitsi Videobridge server.
                     */
                    int ssrc = RTPTranslatorImpl.readInt(data, off + 8);
                    boolean notify = addReceiveSSRC(ssrc);

                    /*
                     * When performing content mixing (rather than RTP
                     * translation/relay), the MediaStream needs a MediaFormat
                     * to be set in order to make it capable of sending media
                     * data.
                     */
                    if (RTPLevelRelayType.MIXER.equals(getRTPLevelRelayType()))
                    {
                        Map<Byte, MediaFormat> payloadTypes
                            = stream.getDynamicRTPPayloadTypes();

                        if (payloadTypes != null)
                        {
                            int pt = data[off + 1] & 0x7f;
                            MediaFormat format
                                = payloadTypes.get(Byte.valueOf((byte) pt));

                            if ((format != null)
                                    && !format.equals(stream.getFormat()))
                            {
                                stream.setFormat(format);
                                stream.setDirection(MediaDirection.SENDRECV);
                                notify = true;
                            }
                        }
                    }

                    if (notify)
                        notifyFocus();
                }
            }
        }

        return accept;
    }

    /**
     * Adds a specific RTP SSRC to the list of SSRCs received on this
     * <tt>Channel</tt>. If the specified <tt>receiveSSRC</tt> is in the list
     * already, the method does not add it but updates the time at which it was
     * last seen.
     *
     * @param receiveSSRC the RTP SSRC to be added to the list of SSRCs received
     * on this <tt>Channel</tt>
     * @return <tt>true</tt> if <tt>receiveSSRC</tt> was added to the list
     * (i.e. was not previously there); otherwise, <tt>false</tt>
     */
    private synchronized boolean addReceiveSSRC(int receiveSSRC)
    {
        long now = System.currentTimeMillis();

        // contains
        final int length = receiveSSRCs.length;

        for (int i = 0; i < length; i += 2)
        {
            if (((int) receiveSSRCs[i]) == receiveSSRC)
            {
                receiveSSRCs[i + 1] = now;
                /*
                 * The update of the time at which the specified receiveSSRC was
                 * last seen does not constitute a change in the value of the
                 * receiveSSRCs property of this instance.
                 */
                return false;
            }
        }

        // add
        long[] newReceiveSSRCs = new long[length + 2];

        System.arraycopy(receiveSSRCs, 0, newReceiveSSRCs, 0, length);
        newReceiveSSRCs[length] = 0xFFFFFFFFL & receiveSSRC;
        newReceiveSSRCs[length + 1] = now;
        receiveSSRCs = newReceiveSSRCs;

        return true;
    }

    /**
     * Asks this <tt>Channel</tt> to request keyframes in the RTP video streams
     * that it receives.
     */
    void askForKeyframes()
    {
        int[] receiveSSRCs = getReceiveSSRCs();

        if (receiveSSRCs.length != 0)
        {
            RTCPFeedbackMessageSender rtcpFeedbackMessageSender
                = getContent().getRTCPFeedbackMessageSender();

            if (rtcpFeedbackMessageSender != null)
                rtcpFeedbackMessageSender.sendFIR(stream, receiveSSRCs);
        }
    }

    /**
     * Initializes the pair of <tt>DatagramSocket</tt>s for RTP and RTCP traffic
     * {@link #rtpConnector} is to use.
     *
     * @return a new <tt>StreamConnector</tt> instance which represents the pair
     * of <tt>DatagramSocket</tt>s for RTP and RTCP traffic
     * <tt>rtpConnector</tt> is to use
     * @throws IOException if anything goes wrong while initializing the pair of
     * <tt>DatagramSocket</tt>s for RTP and RTCP traffic <tt>rtpConnector</tt>
     * is to use
     */
    private StreamConnector createStreamConnector()
        throws IOException
    {
        synchronized (transportManagerSyncRoot)
        {
            TransportManager transportManager = this.transportManager;

            return
                (transportManager == null)
                    ? null
                    : transportManager.getStreamConnector();
        }
    }

    /**
     * Initializes a <tt>MediaStreamTarget</tt> instance which identifies the
     * remote addresses to transmit RTP and RTCP to and from.
     *
     * @return a <tt>MediaStreamTarget</tt> instance which identifies the
     * remote addresses to transmit RTP and RTCP to and from
     */
    private MediaStreamTarget createStreamTarget()
    {
        synchronized (transportManagerSyncRoot)
        {
            TransportManager transportManager = this.transportManager;

            return
                (transportManager == null)
                    ? null
                    : transportManager.getStreamTarget();
        }
    }

    /**
     * Initializes a new <tt>TransportManager</tt> instance which has a specific
     * XML namespace.
     *
     * @param xmlNamespace the XML namespace of the new
     * <tt>TransportManager</tt> instance to be initialized
     * @return a new <tt>TransportManager</tt> instance which has the specified
     * <tt>xmlNamespace</tt>
     * @throws IOException if an error occurs during the initialization of the
     * new <tt>TransportManager</tt> instance which has the specified
     * <tt>xmlNamespace</tt>
     */
    private TransportManager createTransportManager(String xmlNamespace)
        throws IOException
    {
        if (IceUdpTransportPacketExtension.NAMESPACE.equals(xmlNamespace))
        {
            return new IceUdpTransportManager(this);
        }
        else if (RawUdpTransportPacketExtension.NAMESPACE.equals(xmlNamespace))
        {
            return new RawUdpTransportManager(this);
        }
        else
        {
            throw new IllegalArgumentException(
                    "Unsupported Jingle transport " + xmlNamespace);
        }
    }

    /**
     * Sets the values of the properties of a specific
     * <tt>ColibriConferenceIQ.Channel</tt> to the values of the respective
     * properties of this instance. Thus, the specified <tt>iq</tt> may be
     * thought of as a description of this instance.
     *
     * @param iq the <tt>ColibriConferenceIQ.Channel</tt> on which to set the
     * values of the properties of this instance
     */
    public void describe(ColibriConferenceIQ.Channel iq)
    {
        /*
         * FIXME The attribute rtp-level-relay-type/Channel property
         * rtpLevelRelayType is pretty much the most important given that Jitsi
         * Videobridge implements an RTP-level relay. Unfortunately, we do not
         * currently support switching between the differents types of RTP-level
         * relays. The following is a hack/workaround making sure that the
         * attribute/property in question has a value as soon as necessary and
         * before this Channel is made available to the conference focus for
         * consumption.
         */
        iq.setRTPLevelRelayType(getRTPLevelRelayType());

        iq.setDirection(stream.getDirection());

        Endpoint endpoint = getEndpoint();

        if (endpoint != null)
            iq.setEndpoint(endpoint.getID());

        iq.setExpire(getExpire());
        iq.setID(getID());
        iq.setInitiator(isInitiator());
        iq.setLastN(lastN);

        long initialLocalSSRC = getInitialLocalSSRC();

        if (initialLocalSSRC != -1)
        {
            SourcePacketExtension source = new SourcePacketExtension();

            source.setSSRC(initialLocalSSRC);
            iq.addSource(source);
        }
        iq.setSSRCs(getReceiveSSRCs());

        describeTransportManager(iq);
        describeSrtpControl(iq);
    }

    /**
     * Sets the values of the properties of a specific
     * <tt>ColibriConferenceIQ.Channel</tt> to the values of the respective
     * properties of the <tt>SrtpControl</tT> of the <tt>MediaStream</tt> of
     * this instance.
     * 
     * @param iq the <tt>ColibriConferenceIQ.Channel</tt> on which to set the
     * values of the properties of the <tt>SrtpControl</tt> of the
     * <tt>MediaStream</tt> of this instance
     */
    private void describeSrtpControl(ColibriConferenceIQ.Channel iq)
    {
        SrtpControl srtpControl = stream.getSrtpControl();

        if (srtpControl instanceof DtlsControl)
        {
            DtlsControl dtlsControl = (DtlsControl) srtpControl;
            String fingerprint = dtlsControl.getLocalFingerprint();
            String hash = dtlsControl.getLocalFingerprintHashFunction();

            IceUdpTransportPacketExtension transportPE = iq.getTransport();

            if (transportPE == null)
            {
                transportPE = new RawUdpTransportPacketExtension();
                iq.setTransport(transportPE);
            }

            DtlsFingerprintPacketExtension fingerprintPE
                = transportPE.getFirstChildOfType(
                        DtlsFingerprintPacketExtension.class);

            if (fingerprintPE == null)
            {
                fingerprintPE = new DtlsFingerprintPacketExtension();
                transportPE.addChildExtension(fingerprintPE);
            }
            fingerprintPE.setFingerprint(fingerprint);
            fingerprintPE.setHash(hash);
        }
    }

    /**
     * Sets the values of the properties of a specific
     * <tt>ColibriConferenceIQ.Channel</tt> to the values of the respective
     * properties of {@link #transportManager}.
     * 
     * @param iq the <tt>ColibriConferenceIQ.Channel</tt> on which to set the
     * values of the properties of <tt>transportManager</tt>
     */
    private void describeTransportManager(ColibriConferenceIQ.Channel iq)
    {
        TransportManager transportManager;

        try
        {
            transportManager = getTransportManager();
        }
        catch (IOException ioe)
        {
            throw new UndeclaredThrowableException(ioe);
        }
        if (transportManager != null)
            transportManager.describe(iq);
    }

    /**
     * Notifies this instance that {@link #conferenceSpeechActivity} has
     * identified a speaker switch event in the multipoint conference and there
     * is now a new dominant speaker.
     */
    private void dominantSpeakerChanged()
    {
        /*
         * TODO Invoke conferenceSpeechActivity.getDominantEndpoint() and, for
         * example, notify the Jitsi Videobridge client about the dominance
         * switch to a new speaker.
         */
    }

    /**
     * Notifies this instance that certain <tt>Endpoint</tt>s are entering the
     * list of <tt>Endpoint</tt>s defined by {@link #lastN}.
     *
     * @param endpoints the <tt>Endpoint</tt>s which are entering the list of
     * <tt>Endpoint</tt>s defined by <tt>lastN</tt>
     */
    private void endpointsEnteringLastN(List<Endpoint> endpoints)
    {
        /*
         * TODO For example, notify the Jitsi Videobridge client that Jitsi
         * Videobridge will start sending RTP video streams with the SSRCs of
         * the specified endpoints. 
         */
    }

    /**
     * Expires this <tt>Channel</tt>. Releases the resources acquired by this
     * instance throughout its life time and prepares it to be garbage
     * collected.
     */
    public void expire()
    {
        synchronized (this)
        {
            if (expired)
                return;
            else
                expired = true;
        }

        Content content = getContent();

        try
        {
            content.expireChannel(this);
        }
        finally
        {
            Conference conference = content.getConference();

            // stream
            try
            {
                stream.setProperty(Channel.class.getName(), null);
                removeStreamListeners();
                stream.close();
            }
            catch (Throwable t)
            {
                logger.warn(
                        "Failed to close the MediaStream/stream of channel "
                            + getID() + " of content " + content.getName()
                            + " of conference " + conference.getID() + "!",
                        t);
                if (t instanceof ThreadDeath)
                    throw (ThreadDeath) t;
            }

            // transportManager
            try
            {
                synchronized (transportManagerSyncRoot)
                {
                    wrapupConnectivityEstablishmentCommand = null;
                    if (transportManager != null)
                        transportManager.close();
                }
            }
            catch (Throwable t)
            {
                logger.warn(
                        "Failed to close the TransportManager/transportManager"
                            + " of channel " + getID() + " of content "
                            + content.getName() + " of conference "
                            + conference.getID() + "!",
                        t);
                if (t instanceof ThreadDeath)
                    throw (ThreadDeath) t;
            }

            // endpoint
            try
            {
                Endpoint endpoint = getEndpoint();

                if (endpoint != null)
                    endpoint.removeChannel(this);
            }
            catch (Throwable t)
            {
                if (t instanceof ThreadDeath)
                    throw (ThreadDeath) t;
            }

            Videobridge videobridge = conference.getVideobridge();

            logd(
                    "Expired channel " + getID() + " of content "
                        + content.getName() + " of conference "
                        + conference.getID()
                        + ". The total number of conferences is now "
                        + videobridge.getConferenceCount() + ", channels "
                        + videobridge.getChannelCount() + ".");
        }
    }

    /**
     * Gets the <tt>Content</tt> which has initialized this <tt>Channel</tt>.
     *
     * @return the <tt>Content</tt> which has initialized this <tt>Content</tt>
     */
    public final Content getContent()
    {
        return content;
    }

    /**
     * Gets the <tt>BundleContext</tt> associated with this <tt>Channel</tt>.
     * The method is a convenience which gets the <tt>BundleContext</tt>
     * associated with the XMPP component implementation in which the
     * <tt>Videobridge</tt> associated with this instance is executing.
     *
     * @return the <tt>BundleContext</tt> associated with this <tt>Channel</tt>
     */
    public BundleContext getBundleContext()
    {
        return getContent().getBundleContext();
    }

    /**
     * Gets the <tt>Endpoint</tt> of the conference participant associated with
     * this <tt>Channel</tt>.
     *
     * @return the <tt>Endpoint</tt> of the conference participant associated
     * with this <tt>Channel</tt>
     */
    public Endpoint getEndpoint()
    {
        return endpoint;
    }

    /**
     * Gets the number of seconds of inactivity after which this
     * <tt>Channel</tt> expires.
     *
     * @return the number of seconds of inactivity after which this
     * <tt>Channel</tt> expires
     */
    public int getExpire()
    {
        return expire;
    }

    /**
     * Gets the ID of this <tt>Channel</tt> (which is unique within the list of
     * <tt>Channel</tt> listed in {@link #content} while this instance is listed
     * there as well).
     *
     * @return the ID of this <tt>Channel</tt> (which is unique within the list
     * of <tt>Channel</tt> listed in {@link #content} while this instance is
     * listed there as well)
     */
    public final String getID()
    {
        return id;
    }

    /**
     * Gets the local synchronization source identifier (SSRC) to be
     * pre-announced in the case of content mixing and not in the case of RTP
     * translation.
     *
     * @return the local synchronization source identifier (SSRC) to be
     * pre-announced in the case of content mixing; <tt>-1</tt>, otherwise
     */
    private long getInitialLocalSSRC()
    {
        return
            RTPLevelRelayType.MIXER.equals(getRTPLevelRelayType())
                ? initialLocalSSRC
                : -1;
    }

    /**
     * Gets the time in milliseconds of the last activity related to this
     * <tt>Channel</tt>.
     *
     * @return the time in milliseconds of the last activity related to this
     * <tt>Channel</tt>
     */
    public long getLastActivityTime()
    {
        synchronized (this)
        {
            return lastActivityTime;
        }
    }

    /**
     * Returns a <tt>MediaService</tt> implementation (if any).
     *
     * @return a <tt>MediaService</tt> implementation (if any)
     */
    private MediaService getMediaService()
    {
        return getContent().getMediaService();
    }

    /**
     * Gets a list of the RTP SSRCs received on this <tt>Channel</tt>.
     *
     * @return an array of <tt>int</tt>s which represents a list of the RTP
     * SSRCs received on this <tt>Channel</tt>
     */
    public synchronized int[] getReceiveSSRCs()
    {
        final int length = this.receiveSSRCs.length;

        if (length == 0)
            return ColibriConferenceIQ.NO_SSRCS;
        else
        {
            int[] receiveSSRCs = new int[length / 2];

            for (int src = 0, dst = 0; src < length; src += 2, dst++)
                receiveSSRCs[dst] = (int) this.receiveSSRCs[src];
            return receiveSSRCs;
        }
    }

    /**
     * Gets the type of RTP-level relay (in the terms specified by RFC 3550
     * "RTP: A Transport Protocol for Real-Time Applications" in section 2.3
     * "Mixers and Translators") used for this <tt>Channel</tt>.
     *
     * @return the type of RTP-level relay (in the terms specified by RFC 3550
     * "RTP: A Transport Protocol for Real-Time Applications" in section 2.3
     * "Mixers and Translators") used for this <tt>Channel</tt>
     */
    public RTPLevelRelayType getRTPLevelRelayType()
    {
        /*
         * Jitsi Videobridge implements an RTP-level relay and it always knows
         * the type of RTP-level relay that it implements. In other words, make
         * sure that a default value is chosen if no explicit value has been
         * specified yet.
         */
        if (rtpLevelRelayType == null)
            setRTPLevelRelayType(RTPLevelRelayType.TRANSLATOR);
        return rtpLevelRelayType;
    }

    /**
     * Gets the <tt>CsrcAudioLevelListener</tt> instance which is set on
     * <tt>AudioMediaStream</tt> via
     * {@link AudioMediaStream#setCsrcAudioLevelListener(
     * CsrcAudioLevelListener)} in order to receive the audio levels of the
     * contributing sources.
     *
     * @return the <tt>CsrcAudioLevelListener</tt> instance
     */
    private CsrcAudioLevelListener getCsrcAudioLevelListener()
    {
        if (csrcAudioLevelListener == null)
        {
            csrcAudioLevelListener
                = new CsrcAudioLevelListener()
                        {
                            @Override
                            public void audioLevelsReceived(long[] levels)
                            {
                                streamAudioLevelsReceived(levels);
                            }
                        };
        }
        return csrcAudioLevelListener;
    }

    /**
     * Gets the <tt>SimpleAudioLevelListener</tt> instance which is set on
     * <tt>AudioMediaStream</tt> via
     * {@link AudioMediaStream#setStreamAudioLevelListener(
     * SimpleAudioLevelListener)} in order to have the audio levels of the
     * contributing sources calculated and to enable the functionality of
     * {@link #lastN}.
     *
     * @return the <tt>SimpleAudioLevelListener</tt> instance
     */
    private SimpleAudioLevelListener getStreamAudioLevelListener()
    {
        if (streamAudioLevelListener == null)
        {
            streamAudioLevelListener
                = new SimpleAudioLevelListener()
                        {
                            @Override
                            public void audioLevelChanged(int level)
                            {
                                streamAudioLevelChanged(level);
                            }
                        };
        }
        return streamAudioLevelListener;
    }

    /**
     * Gets the <tt>TransportManager</tt> which represents the Jingle transport
     * of this <tt>Channel</tt>. If the <tt>TransportManager</tt> has not been
     * created yet, it is created.
     *
     * @return the <tt>TransportManager</tt> which represents the Jingle
     * transport of this <tt>Channel</tt>
     */
    private TransportManager getTransportManager()
        throws IOException
    {
        synchronized (transportManagerSyncRoot)
        {
            if (transportManager == null)
            {
                wrapupConnectivityEstablishmentCommand = null;
                transportManager
                    = createTransportManager(
                            getContent()
                                .getConference()
                                    .getVideobridge()
                                        .getDefaultTransportManager());

                /*
                 * The implementation of the Jingle Raw UDP transport does not
                 * establish connectivity. 
                 */
                if (RawUdpTransportPacketExtension.NAMESPACE.equals(
                        transportManager.getXmlNamespace()))
                {
                    maybeStartStream();
                }
            }
            return transportManager;
        }
    }

    /**
     * Gets the indicator which determines whether {@link #expire()} has been
     * called on this <tt>Channel</tt>.
     *
     * @return <tt>true</tt> if <tt>expire()</tt> has been called on this
     * <tt>Channel</tt>; otherwise, <tt>false</tt>
     */
    public boolean isExpired()
    {
        synchronized (this)
        {
            return expired;
        }
    }

    /**
     * Gets the indicator which determines whether the conference focus is the
     * initiator/offerer (as opposed to the responder/answerer) of the media
     * negotiation associated with this instance.
     *
     * @return <tt>true</tt> if the conference focus is the initiator/offerer
     * (as opposed to the responder/answerer) of the media negotiation
     * associated with this instance; otherwise, <tt>false</tt>
     */
    public boolean isInitiator()
    {
        return initiator;
    }

    /**
     * Determines whether a specific <tt>Channel</tt> is within the set of
     * <tt>Channel</tt>s limitted by {@link #lastN} i.e. whether the RTP video
     * streams of the specified channel are to be sent to the remote endpoint of
     * this <tt>Channel</tt>.
     *
     * @param channel
     * @return
     */
    private boolean isInLastN(Channel channel)
    {
        Integer lastNInteger = this.lastN;

        if (lastNInteger == null)
            return true;

        int lastNInt = lastNInteger.intValue();

        if (lastNInt < 0)
            return true;

        Endpoint channelEndpoint = channel.getEndpoint();

        if (channelEndpoint == null)
            return true;

        ConferenceSpeechActivity conferenceSpeechActivity
            = this.conferenceSpeechActivity;

        if (conferenceSpeechActivity == null)
            return true;
        if (lastNInt == 0)
            return false;

        Endpoint thisEndpoint = getEndpoint();
        boolean inLastN = false;

        synchronized (lastNSyncRoot)
        {
            if (lastNEndpoints == null)
            {
                List<Endpoint> endpoints
                    = conferenceSpeechActivity.getEndpoints();

                lastNEndpoints
                    = new ArrayList<WeakReference<Endpoint>>(endpoints.size());
                for (Endpoint endpoint : endpoints)
                    lastNEndpoints.add(new WeakReference<Endpoint>(endpoint));
            }
            if (lastNEndpoints != null)
            {
                int n = 0;

                for (WeakReference<Endpoint> wr : lastNEndpoints)
                {
                    Endpoint e = wr.get();

                    if (e != null)
                    {
                        if (e.equals(thisEndpoint))
                        {
                            continue;
                        }
                        else if (e.equals(channelEndpoint))
                        {
                            inLastN = true;
                            break;
                        }
                    }

                    ++n;
                    if (n >= lastNInt)
                        break;
                }
            }
        }
        return inLastN;
    }

    /**
     * Notifies this instance that {@link #conferenceSpeechActivity} has ordered
     * the <tt>Endpoint</tt>s in the multipoint conference in which this
     * <tt>Channel</tt> is participating and the new order may affect the set of
     * <tt>lastN</tt> <tt>Endpoint</tt>s translated to the remote endpoint of
     * this <tt>Channel</tt>.
     *
     * @param endpoints the ordered list of <tt>Endpoint</tt>s reported by
     * <tt>conferenceSpeechActivity</tt>
     * @return a list of the <tt>Endpoint</tt>s which should be asked for
     * (video) keyframes because, for example, they are entering the set of
     * <tt>lastN</tt> <tt>Endpoint</tt>s of this <tt>Channel</tt>
     */
    List<Endpoint> lastNEndpointsChanged(List<Endpoint> endpoints)
    {
        List<Endpoint> endpointsEnteringLastN = null;
        Endpoint thisEndpoint = getEndpoint();

        synchronized (lastNSyncRoot)
        {
            // Determine which Endpoints are entering the list of lastN.
            Integer lastNInteger = this.lastN;
            int lastNInt
                = (lastNInteger == null) ? -1 : lastNInteger.intValue();

            if (lastNInt > 0)
            {
                endpointsEnteringLastN = new ArrayList<Endpoint>(lastNInt);
                // At most the first lastN are entering the list of lastN.
                for (Endpoint e : endpoints)
                {
                    if (!e.equals(thisEndpoint))
                    {
                        endpointsEnteringLastN.add(e);
                        if (endpointsEnteringLastN.size() >= lastNInt)
                            break;
                    }
                }
                if (lastNEndpoints != null)
                {
                    /*
                     * Some of these first lastN are already in the list of
                     * lastN.
                     */
                    int n = 0;

                    for (WeakReference<Endpoint> wr : lastNEndpoints)
                    {
                        Endpoint e = wr.get();

                        if (e != null)
                        {
                            if (e.equals(thisEndpoint))
                                continue;
                            else
                                endpointsEnteringLastN.remove(e);
                        }

                        ++n;
                        if (n >= lastNInt)
                            break;
                    }
                }
            }

            // Remember the Endpoints for the purposes of lastN.
            lastNEndpoints
                = new ArrayList<WeakReference<Endpoint>>(endpoints.size());
            for (Endpoint endpoint : endpoints)
                lastNEndpoints.add(new WeakReference<Endpoint>(endpoint));
        }

        // Handle the Endpoints entering the list of lastN.
        if ((endpointsEnteringLastN != null)
                && !endpointsEnteringLastN.isEmpty())
        {
            endpointsEnteringLastN(endpointsEnteringLastN);
        }

        // Request keyframes from the Enpoints entering the list of lastN.
        return endpointsEnteringLastN;
    }

    /**
     * Starts {@link #stream} if it has not been started yet and if the state of
     * this <tt>Channel</tt> meets the prerequisites to invoke
     * {@link MediaStream#start()}. For example, <tt>MediaStream</tt> may be
     * started only after a <tt>StreamConnector</tt> has been set on it and this
     * <tt>Channel</tt> may be able to provide a <tt>StreamConnector</tt> only
     * after {@link #wrapupConnectivityEstablishment(TransportManager)} has
     * completed on {@link #transportManager}.
     * 
     * @throws IOException if anything goes wrong while starting <tt>stream</tt>
     */
    private void maybeStartStream()
        throws IOException
    {
        // connector
        StreamConnector connector = createStreamConnector();

        if (connector == null)
            return;
        else
            stream.setConnector(connector);

        // target
        MediaStreamTarget streamTarget = createStreamTarget();

        if (streamTarget != null)
        {
            InetSocketAddress dataAddr = streamTarget.getDataAddress();

            if (dataAddr != null)
            {
                this.streamTarget.setDataHostAddress(dataAddr.getAddress());
                this.streamTarget.setDataPort(dataAddr.getPort());
            }

            InetSocketAddress ctrlAddr = streamTarget.getControlAddress();

            if (ctrlAddr != null)
            {
                this.streamTarget.setControlHostAddress(ctrlAddr.getAddress());
                this.streamTarget.setControlPort(ctrlAddr.getPort());
            }

            if (dataAddr != null)
                stream.setTarget(streamTarget);
        }

        Content content = getContent();

        if (!stream.isStarted())
        {
            /*
             * Start the SrtpControl of the MediaStream. As far as our
             * experience with Jitsi goes, the SrtpControl is started prior to
             * the MediaStream there.
             */
            SrtpControl srtpControl = stream.getSrtpControl();

            if (srtpControl != null)
            {
                if (srtpControl instanceof DtlsControl)
                {
                    DtlsControl dtlsControl = (DtlsControl) srtpControl;

                    dtlsControl.setSetup(
                            isInitiator()
                                ? DtlsControl.Setup.PASSIVE
                                : DtlsControl.Setup.ACTIVE);
                }
                srtpControl.start(content.getMediaType());
            }

            stream.start();
        }

        logd(
                "Direction of channel " + getID() + " of content "
                    + content.getName() + " of conference "
                    + content.getConference().getID() + " is "
                    + stream.getDirection() + ".");

        touch(); // It seems this Channel is still active.
    }

    /**
     * Notifies the focus of this <tt>Channel</tt>'s <tt>Conference</tt> about
     * the current state of this <tt>Channel</tt>.
     */
    private void notifyFocus()
    {
        Content content = getContent();
        Conference conference = content.getConference();
        String focus = conference.getFocus();

        if (focus == null)
            return;

        Collection<ComponentImpl> components
            = conference.getVideobridge().getComponents();

        if (!components.isEmpty())
        {
            try
            {
                ColibriConferenceIQ conferenceIQ = new ColibriConferenceIQ();

                conference.describeShallow(conferenceIQ);

                ColibriConferenceIQ.Content contentIQ
                    = conferenceIQ.getOrCreateContent(content.getName());
                ColibriConferenceIQ.Channel channelIQ
                    = new ColibriConferenceIQ.Channel();

                describe(channelIQ);
                contentIQ.addChannel(channelIQ);

                conferenceIQ.setTo(focus);
                conferenceIQ.setType(org.jivesoftware.smack.packet.IQ.Type.SET);

                for (ComponentImpl component : components)
                    component.send(conferenceIQ);
            }
            catch (Throwable t)
            {
                /*
                 * A telephony conference will still function, albeit with reduced
                 * SSRC-dependent functionality such as audio levels.
                 */
                if (t instanceof InterruptedException)
                    Thread.currentThread().interrupt();
                else if (t instanceof ThreadDeath)
                    throw (ThreadDeath) t;
            }
        }
    }

    /**
     * Notifies this instance that there was a change in the value of a property
     * of an object in which this instance is interested.
     *
     * @param ev a <tt>PropertyChangeEvent</tt> which specifies the object of
     * interest, the name of the property and the old and new values of that
     * property
     */
    public void propertyChange(PropertyChangeEvent ev)
    {
        Object source = ev.getSource();

        if ((conferenceSpeechActivity == source)
                && (conferenceSpeechActivity != null))
        {
            String propertyName = ev.getPropertyName();

            if (ConferenceSpeechActivity.DOMINANT_ENDPOINT_PROPERTY_NAME.equals(
                    propertyName))
            {
                dominantSpeakerChanged();
            }
        }
    }

    /**
     * Removes a specific RTP SSRC from the list of SSRCs received on this
     * <tt>Channel</tt>.
     *
     * @param receiveSSRC the RTP SSRC to be removed from the list of SSRCs
     * received on this <tt>Channel</tt>
     * @return <tt>true</tt> if <tt>receiveSSRC</tt> was found in the list of
     * SSRCs received on this <tt>Channel</tt>; otherwise, <tt>false</tt>
     */
    private synchronized boolean removeReceiveSSRC(int receiveSSRC)
    {
        final int length = receiveSSRCs.length;
        boolean removed = false;

        if (length == 2)
        {
            if (((int) receiveSSRCs[0]) == receiveSSRC)
            {
                receiveSSRCs = NO_RECEIVE_SSRCS;
                removed = true;
            }
        }
        else
        {
            for (int i = 0; i < length; i += 2)
            {
                if (((int) receiveSSRCs[i]) == receiveSSRC)
                {
                    long[] newReceiveSSRCs = new long[length - 2];

                    if (i != 0)
                    {
                        System.arraycopy(
                                receiveSSRCs, 0,
                                newReceiveSSRCs, 0,
                                i);
                    }
                    if (i != newReceiveSSRCs.length)
                    {
                        System.arraycopy(
                                receiveSSRCs, i + 2,
                                newReceiveSSRCs, i,
                                newReceiveSSRCs.length - i);
                    }

                    removed = true;
                    break;
                }
            }
        }

        return removed;
    }

    /**
     * Removes the listeners that this <tt>Channel</tt> has added to
     * {@link #stream} because this <tt>Channel</tt> is expiring.
     * <p>
     * <b>Warning</b>: The procedure must complete without throwing any
     * exceptions; otherwise, the <tt>stream</tt> will not be closed.
     * </p>
     */
    private void removeStreamListeners()
    {
        try
        {
            stream.removePropertyChangeListener(
                    streamPropertyChangeListener);

            if (stream instanceof AudioMediaStream)
            {
                AudioMediaStream audioStream = (AudioMediaStream) stream;
                CsrcAudioLevelListener csrcAudioLevelListener
                    = this.csrcAudioLevelListener;
                SimpleAudioLevelListener streamAudioLevelListener
                    = this.streamAudioLevelListener;

                if (csrcAudioLevelListener != null)
                {
                    audioStream.setCsrcAudioLevelListener(
                            csrcAudioLevelListener);
                }
                if (streamAudioLevelListener != null)
                {
                    audioStream.setStreamAudioLevelListener(
                            streamAudioLevelListener);
                }
            }
        }
        catch (Throwable t)
        {
            if (t instanceof InterruptedException)
                Thread.currentThread().interrupt();
            else if (t instanceof ThreadDeath)
                throw (ThreadDeath) t;
        }
    }

    /**
     * Notifies this instance that the <tt>RTPTranslator</tt> that it uses will
     * write a specific packet/<tt>buffer</tt> from a specific <tt>Channel</tt>.
     * Allows this instance to apply the logic of <tt>lastN</tt> and disallow
     * the translation of the specified packet from the specified source
     * <tt>Channel</tt> into this destination <tt>Channel</tt>.
     *
     * @param data
     * @param buffer
     * @param offset
     * @param length
     * @param source
     * @return <tt>true</tt> to allow the <tt>RTPTranslator</tt> to write the
     * specified packet/<tt>buffer</tt> into this <tt>Channel</tt>; otherwise,
     * <tt>false</tt>
     */
    boolean rtpTranslatorWillWrite(
            boolean data,
            byte[] buffer, int offset, int length,
            Channel source)
    {
        boolean accept = true;

        if (data
                && (source != null)
                && MediaType.VIDEO.equals(getContent().getMediaType()))
        {
            accept = isInLastN(source);
        }
        return accept;
    }

    /**
     * Runs in a (pooled) thread associated with a specific
     * <tt>WrapupConnectivityEstablishmentCommand</tt> to invoke
     * {@link TransportManager#wrapupConnectivityEstablishment()} on a specific
     * <tt>TransportManager</tt> and then {@link #maybeStartStream()} on this
     * <tt>Channel</tt> if the <tt>TransportManager</tt> succeeds at producing a
     * <tt>StreamConnector</tt>.
     *
     * @param wrapupConnectivityEstablishmentCommand the
     * <tt>WrapupConnectivityEstablishmentCommand</tt> which is running in a
     * (pooled) thread and which specifies the <tt>TransportManager</tt> on
     * which <tt>TransportManager.wrapupConnectivityEstablishment</tt> is to be
     * invoked.
     */
    private void runInWrapupConnectivityEstablishmentCommand(
            WrapupConnectivityEstablishmentCommand
                wrapupConnectivityEstablishmentCommand)
    {
        TransportManager transportManager
            = wrapupConnectivityEstablishmentCommand.transportManager;

        /*
         * TransportManager.wrapupConnectivityEstablishment() may take a long
         * time to complete. Do not even execute it if it will be of no use to
         * the current state of this Channel.
         */
        synchronized (transportManagerSyncRoot)
        {
            if (transportManager != this.transportManager)
                return;
            if (wrapupConnectivityEstablishmentCommand
                    != this.wrapupConnectivityEstablishmentCommand)
            {
                return;
            }
            if (isExpired())
                return;
        }

        try
        {
            transportManager.wrapupConnectivityEstablishment();
        }
        catch (OperationFailedException ofe)
        {
            Content content = getContent();

            logger.error(
                    "Failed to wrapup the connectivity establishment of the"
                        + " TransportManager/transportManager of channel "
                        + getID() + " of content " + content.getName()
                        + " of conference " + content.getConference().getID()
                        + "!",
                    ofe);
            return;
        }

        synchronized (transportManagerSyncRoot)
        {
            /*
             * TransportManager.wrapupConnectivityEstablishment() may have taken
             * a long time to complete. Do not attempt to modify the stream of
             * this Channel if it will be of no use to the current state of this
             * Channel.
             */
            if (transportManager != this.transportManager)
                return;
            if (wrapupConnectivityEstablishmentCommand
                    != this.wrapupConnectivityEstablishmentCommand)
            {
                return;
            }
            if (isExpired())
                return;

            try
            {
                maybeStartStream();
            }
            catch (IOException ioe)
            {
                Content content = getContent();

                logger.error(
                        "Failed to start the MediaStream/stream of channel "
                            + getID() + " of content " + content.getName()
                            + " of conference "
                            + content.getConference().getID() + "!",
                        ioe);
            }
        }
    }

    /**
     * Sets the direction of the <tt>MediaStream</tt> of this <tt>Channel</tt>.
     * <p>
     * <b>Warning</b>: The method does nothing if latching has not finished.
     * </p>
     *
     * @param direction the <tt>MediaDirection</tt> to set on the
     * <tt>MediaStream</tt> of this <tt>Channel</tt>
     */
    public void setDirection(MediaDirection direction)
    {
        // XXX We modify the stream direction only after latching has finished.
        if (streamTarget.getDataAddress() != null)
            stream.setDirection(direction);

        touch(); // It seems this Channel is still active.
    }

    /**
     * Sets the identifier of the endpoint of the conference participant
     * associated with this <tt>Channel</tt>.
     *
     * @param endpoint the identifier of the endpoint of the conference
     * participant associated with this <tt>Channel</tt>
     */
    public void setEndpoint(String endpoint)
    {
        try
        {
            Endpoint oldValue = this.endpoint;

            // Is the endpoint really changing?
            if (oldValue == null)
            {
                if (endpoint == null)
                    return;
            }
            else if (oldValue.getID().equals(endpoint))
            {
                return;
            }

            // The endpoint is really changing.
            Endpoint newValue
                = getContent().getConference().getOrCreateEndpoint(endpoint);

            if (oldValue != newValue)
            {
                if (oldValue != null)
                    oldValue.removeChannel(this);

                this.endpoint = newValue;

                if (newValue != null)
                    newValue.addChannel(this);
            }
        }
        finally
        {
            touch(); // It seems this Channel is still active.
        }
    }

    /**
     * Sets the number of seconds of inactivity after which this
     * <tt>Channel</tt> is to expire.
     *
     * @param expire the number of seconds of inactivity after which this
     * <tt>Channel</tt> is to expire
     * @throws IllegalArgumentException if <tt>expire</tt> is negative
     */
    public void setExpire(int expire)
    {
        if (expire < 0)
            throw new IllegalArgumentException("expire");

        this.expire = expire;

        if (this.expire == 0)
            expire();
        else
            touch(); // It seems this Channel is still active.
    }

    /**
     * Sets the indicator which determines whether the conference focus is the
     * initiator/offerer (as opposed to the responder/answerer) of the media
     * negotiation associated with this instance.
     *
     * @param initiator <tt>true</tt> if the conference focus is the
     * initiator/offerer (as opposed to the responder/answerer) of the media
     * negotiation associated with this instance; otherwise, <tt>false</tt>
     */
    public void setInitiator(boolean initiator)
    {
        boolean oldValue = this.initiator;

        this.initiator = initiator;

        boolean newValue = this.initiator;

        touch(); // It seems this Channel is still active.

        if (oldValue != newValue)
        {
            /*
             * We will, of course, fire a PropertyChangeEvent to the outside
             * world. We will first handle the property change inside though.
             */
            SrtpControl srtpControl = stream.getSrtpControl();

            if (srtpControl instanceof DtlsControl)
            {
                DtlsControl dtlsControl = (DtlsControl) srtpControl;

                dtlsControl.setSetup(
                        isInitiator()
                            ? DtlsControl.Setup.PASSIVE
                            : DtlsControl.Setup.ACTIVE);
            }

            firePropertyChange(INITIATOR_PROPERTY, oldValue, newValue);
        }
    }

    /**
     * Sets the maximum number of video RTP streams to be sent from Jitsi
     * Videobridge to the endpoint associated with this video <tt>Channel</tt>.
     *
     * @param lastN the maximum number of video RTP streams to be sent from
     * Jitsi Videobridge to the endpoint associated with this video
     * <tt>Channel</tt>
     */
    public void setLastN(Integer lastN)
    {
        this.lastN = lastN;

        touch(); // It seems this Channel is still active.
    }

    /**
     * Sets the payload types (i.e. the <tt>MediaFormat</tt>s) to be used by
     * this <tt>Channel</tt>.
     *
     * @param payloadTypes the <tt>PayloadTypePacketExtension</tt>s which
     * specify the payload types (i.e. the <tt>MediaFormat</tt>s) to be used by
     * this <tt>Channel</tt>
     */
    public void setPayloadTypes(List<PayloadTypePacketExtension> payloadTypes)
    {
        /*
         * Convert the PayloadTypePacketExtensions into Formats and let the
         * MediaStream know about them.
         */
        if ((payloadTypes != null) && (payloadTypes.size() > 0))
        {
            MediaService mediaService = getMediaService();

            if (mediaService != null)
            {
                /*
                 * TODO We will try to recognize Google Chrome (in distinction
                 * with Jitsi) acting as the remote endpoint in order to use
                 * RTPExtension.SSRC_AUDIO_LEVEL_URN instead of
                 * RTPExtension.CSRC_AUDIO_LEVEL_URN while we do not support the
                 * negotiation of RTP header extension IDs.
                 */
                boolean googleChrome = false;

                for (PayloadTypePacketExtension payloadType : payloadTypes)
                {
                    MediaFormat mediaFormat
                        = JingleUtils.payloadTypeToMediaFormat(
                                payloadType,
                                mediaService,
                                null);

                    if (mediaFormat == null)
                    {
                        if (!googleChrome
                                && "iSAC".equalsIgnoreCase(
                                        payloadType.getName()))
                        {
                            googleChrome = true;
                        }
                    }
                    else
                    {
                        stream.addDynamicRTPPayloadType(
                                (byte) payloadType.getID(),
                                mediaFormat);
                    }
                }

                if (googleChrome && (stream instanceof AudioMediaStream))
                {
                    /*
                     * TODO Use RTPExtension.SSRC_AUDIO_LEVEL_URN instead of
                     * RTPExtension.CSRC_AUDIO_LEVEL_URN while we do not support
                     * the negotiation of RTP header extension IDs.
                     */
                    URI uri;

                    try
                    {
                        uri = new URI(RTPExtension.SSRC_AUDIO_LEVEL_URN);
                    }
                    catch (URISyntaxException e)
                    {
                        uri = null;
                    }
                    if (uri != null)
                    {
                        stream.addRTPExtension((byte) 1, new RTPExtension(uri));
                        /*
                         * Feed the client-to-mixer audio levels into the
                         * algorithm which detects/identifies the
                         * active/dominant speaker.
                         */
                        ((AudioMediaStream) stream).setCsrcAudioLevelListener(
                                getCsrcAudioLevelListener());
                    }
                }
            }
        }

        touch(); // It seems this Channel is still active.
    }

    /**
     * Sets the type of RTP-level relay (in the terms specified by RFC 3550
     * "RTP: A Transport Protocol for Real-Time Applications" in section 2.3
     * "Mixers and Translators") to use for this <tt>Channel</tt>.
     *
     * @param rtpLevelRelayType the type of RTP-level relay (in the terms
     * specified by RFC 3550 "RTP: A Transport Protocol for Real-Time
     * Applications" in section 2.3 "Mixers and Translators") to use for this
     * <tt>Channel</tt>
     */
    public void setRTPLevelRelayType(RTPLevelRelayType rtpLevelRelayType)
    {
        if (rtpLevelRelayType == null)
            throw new NullPointerException("rtpLevelRelayType");

        if (this.rtpLevelRelayType == null)
        {
            this.rtpLevelRelayType = rtpLevelRelayType;

            /*
             * If the RTP-level relay to be used for this Channel is a mixer,
             * then the stream will have a MediaDevice and will not have an
             * RTPTranslator. If the RTP-level relay to be used for this Channel
             * is a translator, then the stream will not have a MediaDevice and
             * will have an RTPTranslator.
             */
            switch (getRTPLevelRelayType())
            {
            case MIXER:
                Content content = getContent();
                MediaDevice device = content.getMixer();

                stream.setDevice(device);

                if (MediaType.AUDIO.equals(content.getMediaType()))
                {
                    /*
                     * Allow the Jitsi Videobridge server to send the audio
                     * levels of the contributing sources to the telephony
                     * conference participants.
                     */
                    List<RTPExtension> rtpExtensions
                        = device.getSupportedExtensions();

                    if (rtpExtensions.size() == 1)
                        stream.addRTPExtension((byte) 1, rtpExtensions.get(0));

                    ((AudioMediaStream) stream).setStreamAudioLevelListener(
                            getStreamAudioLevelListener());
                }

                /*
                 * It is necessary to start receiving media in order to
                 * determine the MediaFormat in which the stream will send the
                 * media it generates.
                 */
                if (stream.getFormat() == null)
                    stream.setDirection(MediaDirection.RECVONLY);
                break;

            case TRANSLATOR:
                stream.setRTPTranslator(getContent().getRTPTranslator());
                break;

            default:
                throw new IllegalStateException("rtpLevelRelayType");
            }

        }
        else if (!this.rtpLevelRelayType.equals(rtpLevelRelayType))
        {
            /*
             * TODO The implementation of Channel at the time of this writing
             * does not support switching between the various types of RTP-level
             * replays.
             */
        }

        touch(); // It seems this Channel is still active.
    }

    /**
     * Sets a specific <tt>IceUdpTransportPacketExtension</tt> on this
     * <tt>Channel</tt>.
     *
     * @param transport the <tt>IceUdpTransportPacketExtension</tt> to be set on
     * this <tt>Channel</tt>
     */
    public void setTransport(IceUdpTransportPacketExtension transport)
        throws IOException
    {
        if (transport != null)
        {
            setTransportManager(transport.getNamespace());

            // DTLS-SRTP
            SrtpControl srtpControl = stream.getSrtpControl();

            if (srtpControl instanceof DtlsControl)
            {
                List<DtlsFingerprintPacketExtension> dfpes
                    = transport.getChildExtensionsOfType(
                            DtlsFingerprintPacketExtension.class);

                if (!dfpes.isEmpty())
                {
                    Map<String,String> remoteFingerprints
                        = new LinkedHashMap<String,String>();

                    for (DtlsFingerprintPacketExtension dfpe : dfpes)
                    {
                        remoteFingerprints.put(
                                dfpe.getHash(),
                                dfpe.getFingerprint());
                    }

                    DtlsControl dtlsControl = (DtlsControl) srtpControl;

                    dtlsControl.setRemoteFingerprints(remoteFingerprints);
                }
            }

            TransportManager transportManager = getTransportManager();

            if (transportManager != null)
            {
                if (transportManager.startConnectivityEstablishment(transport))
                    wrapupConnectivityEstablishment(transportManager);
                else
                    maybeStartStream();
            }
        }

        touch(); // It seems this Channel is still active.
    }

    /**
     * Sets the XML namespace of the Jingle transport of this <tt>Channel</tt>.
     * If {@link #transportManager} is non-<tt>null</tt> and does not have the
     * specified <tt>xmlNamespace</tt>, it is closed and replaced with a new
     * <tt>TransportManager</tt> instance which has the specified
     * <tt>xmlNamespace</tt>. If <tt>transportManager</tt> is non-<tt>null</tt>
     * and has the specified <tt>xmlNamespace</tt>, the method does nothing.
     *
     * @param xmlNamespace the XML namespace of the Jingle transport to be set
     * on this <tt>Channel</tt>
     * @throws IOException
     */
    private void setTransportManager(String xmlNamespace)
        throws IOException
    {
        synchronized (transportManagerSyncRoot)
        {
            if ((transportManager != null)
                    && !transportManager.getXmlNamespace().equals(xmlNamespace))
            {
                wrapupConnectivityEstablishmentCommand = null;
                transportManager.close();
                transportManager = null;
            }

            if (transportManager == null)
            {
                wrapupConnectivityEstablishmentCommand = null;
                transportManager = createTransportManager(xmlNamespace);

                Content content = getContent();

                logd(
                        "Set " + transportManager.getClass().getSimpleName()
                            + " #"
                            + Integer.toHexString(transportManager.hashCode())
                            + " on channel " + getID() + " of content "
                            + content.getName() + " of conference "
                            + content.getConference().getID() + ".");
            }
        }

        touch(); // It seems this Channel is still active.
    }

    /**
     * Generates a new synchronization source (SSRC) identifier.
     *
     * @param cause
     * @param i the number of times that the method has been executed prior to
     * the current invocation
     * @return a randomly chosen <tt>int</tt> value which is to be utilized as a
     * new synchronization source (SSRC) identifier should it be found to be
     * globally unique within the associated RTP session or
     * <tt>Long.MAX_VALUE</tt> to cancel the operation
     */
    private long ssrcFactoryGenerateSSRC(String cause, int i)
    {
        if (initialLocalSSRC != -1)
        {
            if (i == 0)
                return (int) initialLocalSSRC;
            else if (cause.equals(GenerateSSRCCause.REMOVE_SEND_STREAM.name()))
                return Long.MAX_VALUE;
        }
        return ssrcFactory.doGenerateSSRC();
    }

    /**
     * Notifies this instance about a change in the audio level of the (remote)
     * endpoint/conference participant associated with this <tt>Channel</tt>.
     *
     * @param level the new/current audio level of the (remote)
     * endpoint/conference participant associated with this <tt>Channel</tt>
     */
    private void streamAudioLevelChanged(int level)
    {
        /*
         * Whatever, the Jitsi Videobridge is not interested in the audio
         * levels. However, an existing/non-null streamAudioLevelListener has to
         * be set on an AudioMediaStream in order to have the audio levels of
         * the contributing sources calculated at all.
         */
    }

    /**
     * Notifies this instance that {@link #stream} has received the audio levels
     * of the contributors to this <tt>Channel</tt>.
     *
     * @param levels a <tt>long</tt> array in which the elements at the even
     * indices specify the CSRC IDs and the elements at the odd indices
     * specify the respective audio levels
     */
    private void streamAudioLevelsReceived(long[] levels)
    {
        if (levels != null)
        {
            /*
             * Forward the audio levels of the contributors to this Channel to
             * the active/dominant speaker detection/identification algorithm.
             */
            int[] receiveSSRCs = getReceiveSSRCs();

            if (receiveSSRCs.length != 0)
            {
                /*
                 * The SSRCs are at the even indices, their audio levels at the
                 * immediately subsequent odd indices. 
                 */
                for (int i = 0, count = levels.length / 2; i < count; i++)
                {
                    int i2 = i * 2;
                    long ssrc = levels[i2];
                    /*
                     * The contributing SSRCs may not all be from sources
                     * associated with this Channel and we're only interested in
                     * the latter here.
                     */
                    boolean isReceiveSSRC = false;

                    for (int receiveSSRC : receiveSSRCs)
                    {
                        if (ssrc == (0xFFFFFFFFL & receiveSSRC))
                        {
                            isReceiveSSRC = true;
                            break;
                        }
                    }
                    if (isReceiveSSRC)
                    {
                        ConferenceSpeechActivity conferenceSpeechActivity
                            = this.conferenceSpeechActivity;

                        if (conferenceSpeechActivity != null)
                        {
                            int level = (int) levels[i2 + 1];

                            conferenceSpeechActivity.levelChanged(
                                    this,
                                    ssrc,
                                    level);
                        }
                    }
                }
            }
        }
    }

    /**
     * Notifies this <tt>Channel</tt> that the value of a property of
     * {@link #stream} has changed from a specific old value to a specific new
     * value.
     *
     * @param ev a <tt>PropertyChangeEvent</tt> which specifies the name of the
     * property which had its value changed and the old and new values of that
     * property
     */
    private void streamPropertyChange(PropertyChangeEvent ev)
    {
        /*
         * XXX The following is based on an internal property which has been
         * introduced specifically for Jitsi Videobridge and should not be used
         * anywhere else because it will likely be removed.
         */
        String propertyName = ev.getPropertyName();
        String prefix = MediaStreamImpl.class.getName() + ".rtpConnector.";

        if (propertyName.startsWith(prefix))
        {
            Object newValue = ev.getNewValue();

            if (newValue instanceof RTPConnectorInputStream)
            {
                String rtpConnectorPropertyName
                    = propertyName.substring(prefix.length());
                DatagramPacketFilter datagramPacketFilter;

                if (rtpConnectorPropertyName.equals("controlInputStream"))
                {
                    datagramPacketFilter
                        = new DatagramPacketFilter()
                        {
                            @Override
                            public boolean accept(DatagramPacket p)
                            {
                                return
                                    acceptControlInputStreamDatagramPacket(p);
                            }
                        };
                }
                else if (rtpConnectorPropertyName.equals("dataInputStream"))
                {
                    datagramPacketFilter
                        = new DatagramPacketFilter()
                        {
                            @Override
                            public boolean accept(DatagramPacket p)
                            {
                                return acceptDataInputStreamDatagramPacket(p);
                            }
                        };
                }
                else
                    datagramPacketFilter = null;

                if (datagramPacketFilter != null)
                {
                    ((RTPConnectorInputStream) newValue)
                        .addDatagramPacketFilter(datagramPacketFilter);
                }
            }
        }
    }

    /**
     * Sets the time in milliseconds of the last activity related to this
     * <tt>Channel</tt> to the current system time.
     */
    public void touch()
    {
        long now = System.currentTimeMillis();

        synchronized (this)
        {
            if (getLastActivityTime() < now)
                lastActivityTime = now;
        }
    }

    /**
     * Schedules the asynchronous execution of
     * {@link TransportManager#wrapupConnectivityEstablishment()} on a specific
     * <tt>TransportManager</tt> in a (pooled) thread in anticipation of a
     * <tt>StreamConnector</tt> to be set on {@link #stream}.
     *
     * @param transportManager the <tt>TransportManager</tt> on which
     * <tt>TransportManager.wrapupConnectivityEstablishment()</tt> is to be
     * invoked in anticipation of a <tt>StreamConnector</tt> to be set on
     * <tt>stream</tt>.
     */
    private void wrapupConnectivityEstablishment(
            TransportManager transportManager)
    {
        synchronized (transportManagerSyncRoot)
        {
            if (transportManager != this.transportManager)
                return;

            if ((wrapupConnectivityEstablishmentCommand != null)
                    && (wrapupConnectivityEstablishmentCommand.transportManager
                            != transportManager))
            {
                wrapupConnectivityEstablishmentCommand = null;
            }
            if (wrapupConnectivityEstablishmentCommand == null)
            {
                wrapupConnectivityEstablishmentCommand
                    = new WrapupConnectivityEstablishmentCommand(
                            transportManager);

                boolean execute = false;

                try
                {
                    executorService.execute(
                            wrapupConnectivityEstablishmentCommand);
                    execute = true;
                }
                finally
                {
                    if (!execute)
                        wrapupConnectivityEstablishmentCommand = null;
                }
            }
        }
    }

    private class SSRCFactoryImpl
        implements SSRCFactory
    {
        private int i = 0;

        /**
         * The <tt>Random</tt> instance used by this <tt>SSRCFactory</tt> to
         * generate new synchronization source (SSRC) identifiers.
         */
        private final Random random = new Random();

        public int doGenerateSSRC()
        {
            return random.nextInt();
        }

        /**
         * {@inheritDoc}
         */
        @Override
        public long generateSSRC(String cause)
        {
            return ssrcFactoryGenerateSSRC(cause, i++);
        }
    }

    /**
     * Implements a <tt>Runnable</tt> to be executed in a (pooled) thread in
     * order to invoke
     * {@link TransportManager#wrapupConnectivityEstablishment()} on a specific
     * <tt>TransportManager</tt> and possibly set a <tt>StreamConnector</tt> on
     * and start {@link #stream}.
     *
     * @author Lyubomir Marinov
     */
    private class WrapupConnectivityEstablishmentCommand
        implements Runnable
    {
        /**
         * The <tt>TransportManager</tt> on which this instance is to invoke
         * {@link TransportManager#wrapupConnectivityEstablishment()}.
         */
        public final TransportManager transportManager;

        /**
         * Initializes a new <tt>WrapupConnectivityEstablishmentCommand</tt>
         * which is to invoke
         * {@link TransportManager#wrapupConnectivityEstablishment()} on a
         * specific <tt>TransportManager</tt> and possibly set a
         * <tt>StreamConnector</tt> on and start {@link #stream}.
         *
         * @param transportManager the <tt>TransportManager</tt> on which the
         * new instance is to invoke
         * <tt>TransportManager.wrapupConnectivityEstablishment()</tt> 
         */
        public WrapupConnectivityEstablishmentCommand(
                TransportManager transportManager)
        {
            this.transportManager = transportManager;
        }

        @Override
        public void run()
        {
            try
            {
                runInWrapupConnectivityEstablishmentCommand(this);
            }
            finally
            {
                synchronized (transportManagerSyncRoot)
                {
                    if (wrapupConnectivityEstablishmentCommand == this)
                        wrapupConnectivityEstablishmentCommand = null;
                }
            }
        }
    }
}
>>>>>>> 971ba002
<|MERGE_RESOLUTION|>--- conflicted
+++ resolved
@@ -1,4 +1,3 @@
-<<<<<<< HEAD
 /*
  * Jitsi Videobridge, OpenSource video conferencing.
  *
@@ -7,18 +6,19 @@
  */
 package org.jitsi.videobridge;
 
+import java.io.*;
+import java.lang.reflect.*;
+import java.util.*;
+import java.util.concurrent.*;
+
 import net.java.sip.communicator.impl.protocol.jabber.extensions.colibri.*;
 import net.java.sip.communicator.impl.protocol.jabber.extensions.jingle.*;
 import net.java.sip.communicator.service.protocol.*;
+
 import org.jitsi.service.neomedia.*;
 import org.jitsi.util.*;
 import org.jitsi.util.event.*;
 import org.osgi.framework.*;
-
-import java.io.*;
-import java.lang.reflect.*;
-import java.util.*;
-import java.util.concurrent.*;
 
 /**
  * Represents channel in the terms of Jitsi Videobridge.
@@ -47,7 +47,7 @@
      * {@link WrapupConnectivityEstablishmentCommand}).
      */
     private static final ExecutorService executorService
-        = Executors.newCachedThreadPool();
+        = ExecutorUtils.newCachedThreadPool(true, "Channel");
 
     /**
      * The name of the <tt>Channel</tt> property which indicates whether the
@@ -334,6 +334,7 @@
         {
             Conference conference = content.getConference();
 
+            // stream
             try
             {
                 closeStream();
@@ -348,40 +349,51 @@
                 if (t instanceof ThreadDeath)
                     throw (ThreadDeath) t;
             }
-            finally
-            {
-                try
+
+            // transportManager
+            try
+            {
+                synchronized (transportManagerSyncRoot)
                 {
-                    synchronized (transportManagerSyncRoot)
-                    {
-                        wrapupConnectivityEstablishmentCommand = null;
-                        if (transportManager != null)
-                            transportManager.close();
-                    }
+                    wrapupConnectivityEstablishmentCommand = null;
+                    if (transportManager != null)
+                        transportManager.close();
                 }
-                catch (Throwable t)
-                {
-                    logger.warn(
-                            "Failed to close the"
-                                + " TransportManager/transportManager of"
-                                + " channel " + getID() + " of content "
-                                + content.getName() + " of conference "
-                                + conference.getID() + "!",
-                            t);
-                    if (t instanceof ThreadDeath)
-                        throw (ThreadDeath) t;
-                }
-
-                Videobridge videobridge = conference.getVideobridge();
-
-                logd(
-                        "Expired channel " + getID() + " of content "
+            }
+            catch (Throwable t)
+            {
+                logger.warn(
+                        "Failed to close the TransportManager/transportManager"
+                            + " of channel " + getID() + " of content "
                             + content.getName() + " of conference "
-                            + conference.getID()
-                            + ". The total number of conferences is now "
-                            + videobridge.getConferenceCount() + ", channels "
-                            + videobridge.getChannelCount() + ".");
-            }
+                            + conference.getID() + "!",
+                        t);
+                if (t instanceof ThreadDeath)
+                    throw (ThreadDeath) t;
+            }
+
+            // endpoint
+            try
+            {
+                Endpoint endpoint = getEndpoint();
+                // Handle new null Endpoint == remove from Endpoint
+                onEndpointChanged(endpoint, null);
+            }
+            catch (Throwable t)
+            {
+                if (t instanceof ThreadDeath)
+                    throw (ThreadDeath) t;
+            }
+
+            Videobridge videobridge = conference.getVideobridge();
+
+            logd(
+                    "Expired channel " + getID() + " of content "
+                        + content.getName() + " of conference "
+                        + conference.getID()
+                        + ". The total number of conferences is now "
+                        + videobridge.getConferenceCount() + ", channels "
+                        + videobridge.getChannelCount() + ".");
         }
     }
 
@@ -966,2483 +978,4 @@
             }
         }
     }
-}
-=======
-/*
- * Jitsi Videobridge, OpenSource video conferencing.
- *
- * Distributable under LGPL license.
- * See terms of license at gnu.org.
- */
-package org.jitsi.videobridge;
-
-import java.beans.*;
-import java.io.*;
-import java.lang.ref.*;
-import java.lang.reflect.*;
-import java.net.*;
-import java.util.*;
-import java.util.concurrent.*;
-
-import javax.media.rtp.*;
-
-import net.java.sip.communicator.impl.protocol.jabber.extensions.colibri.*;
-import net.java.sip.communicator.impl.protocol.jabber.extensions.jingle.*;
-import net.java.sip.communicator.impl.protocol.jabber.jinglesdp.*;
-import net.java.sip.communicator.service.protocol.*;
-import net.sf.fmj.media.rtp.*;
-import net.sf.fmj.media.rtp.RTPHeader;
-
-import org.ice4j.socket.*;
-import org.jitsi.impl.neomedia.*;
-import org.jitsi.impl.neomedia.rtp.translator.*;
-import org.jitsi.impl.neomedia.transform.zrtp.*;
-import org.jitsi.service.neomedia.*;
-import org.jitsi.service.neomedia.device.*;
-import org.jitsi.service.neomedia.event.*;
-import org.jitsi.service.neomedia.format.*;
-import org.jitsi.util.*;
-import org.jitsi.util.event.*;
-import org.jitsi.videobridge.xmpp.*;
-import org.osgi.framework.*;
-
-/**
- * Represents channel in the terms of Jitsi Videobridge.
- *
- * @author Lyubomir Marinov
- * @author Boris Grozev
- */
-public class Channel
-    extends PropertyChangeNotifier
-    implements PropertyChangeListener
-{
-    /**
-     * The <tt>Logger</tt> used by the <tt>Channel</tt> class and its instances
-     * to print debug information.
-     */
-    private static final Logger logger = Logger.getLogger(Channel.class);
-
-    /**
-     * The default number of seconds of inactivity after which <tt>Channel</tt>s
-     * expire.
-     */
-    public static final int DEFAULT_EXPIRE = 60;
-
-    /**
-     * The pool of threads utilized by <tt>Channel</tt> (e.g. to invoke
-     * {@link WrapupConnectivityEstablishmentCommand}).
-     */
-    private static final ExecutorService executorService
-        = ExecutorUtils.newCachedThreadPool(true, "Channel");
-
-    /**
-     * The name of the <tt>Channel</tt> property which indicates whether the
-     * conference focus is the initiator/offerer (as opposed to the
-     * responder/answerer) of the media negotiation associated with the
-     * <tt>Channel</tt>.
-     */
-    public static final String INITIATOR_PROPERTY = "initiator";
-
-    private static final long[] NO_RECEIVE_SSRCS = new long[0];
-
-    /**
-     * Gets the <tt>Channel</tt> which uses a specific <tt>MediaStream</tt>.
-     *
-     * @param stream a <tt>MediaStream</tt> which was initialized by a
-     * <tt>Channel</tt>
-     * @return the <tt>Channel</tt> which uses the specified
-     * <tt>MediaStream</tt> or <tt>null</tt> if the <tt>mediaStream</tt> was not
-     * initialized by a <tt>Channel</tt> or is no longer used by a
-     * <tt>Channel</tt>
-     */
-    static Channel getChannel(MediaStream stream)
-    {
-        return (Channel) stream.getProperty(Channel.class.getName());
-    }
-
-    /**
-     * Logs a specific <tt>String</tt> at debug level.
-     *
-     * @param s the <tt>String</tt> to log at debug level 
-     */
-    private static void logd(String s)
-    {
-        /*
-         * FIXME Jitsi Videobridge uses the defaults of java.util.logging at the
-         * time of this writing but wants to log at debug level at all times for
-         * the time being in order to facilitate early development.
-         */
-        logger.info(s);
-    }
-
-    /**
-     * The speech activity of the <tt>Endpoint</tt>s in the multipoint
-     * conference in which this <tt>Channel</tt> is participating.
-     */
-    private ConferenceSpeechActivity conferenceSpeechActivity;
-
-    /**
-     * The <tt>Content</tt> which has initialized this <tt>Channel</tt>.
-     */
-    private final Content content;
-
-    /**
-     * The <tt>CsrcAudioLevelListener</tt> instance which is set on
-     * <tt>AudioMediaStream</tt> via
-     * {@link AudioMediaStream#setCsrcAudioLevelListener(
-     * CsrcAudioLevelListener)} in order to receive the audio levels of the
-     * contributing sources.
-     */
-    private CsrcAudioLevelListener csrcAudioLevelListener;
-
-    /**
-     * The <tt>Endpoint</tt> of the conference participant associated with this
-     * <tt>Channel</tt>.
-     */
-    private Endpoint endpoint;
-
-    /**
-     * The number of seconds of inactivity after which this <tt>Channel</tt>
-     * expires.
-     */
-    private int expire = DEFAULT_EXPIRE;
-
-    /**
-     * The indicator which determines whether {@link #expire()} has been called
-     * on this <tt>Channel</tt>.
-     */
-    private boolean expired = false;
-
-    /**
-     * The ID of this <tt>Channel</tt> (which is unique within the list of
-     * <tt>Channel</tt>s listed in {@link #content} while this instance is
-     * listed there as well).
-     */
-    private final String id;
-
-    /**
-     * The local synchronization source identifier (SSRC) to be pre-announced.
-     * Currently, the value is taken into account in the case of content mixing
-     * and not in the case of RTP translation.
-     */
-    private final long initialLocalSSRC;
-
-    /**
-     * The indicator which determines whether the conference focus is the
-     * initiator/offerer (as opposed to the responder/answerer) of the media
-     * negotiation associated with this instance.
-     */
-    private boolean initiator = true;
-
-    /**
-     * The time in milliseconds of the last activity related to this
-     * <tt>Channel</tt>. In the time interval between the last activity and now,
-     * this <tt>Channel</tt> is considered inactive.
-     */
-    private long lastActivityTime;
-
-    /**
-     * The maximum number of video RTP stream to be sent from Jitsi Videobridge
-     * to the endpoint associated with this video <tt>Channel</tt>.
-     */
-    private Integer lastN;
-
-    /**
-     * The <tt>Endpoint</tt>s in the multipoint conference in which this
-     * <tt>Channel</tt> is participating ordered by
-     * {@link #conferenceSpeechActivity} and used by this <tt>Channel</tt> for
-     * the support of {@link #lastN}.
-     */
-    private List<WeakReference<Endpoint>> lastNEndpoints;
-
-    /**
-     * The <tt>Object</tt> which synchronizes the access to
-     * {@link #lastNEndpoints}.
-     */
-    private final Object lastNSyncRoot = new Object();
-
-    /**
-     * The list of RTP SSRCs received on this <tt>Channel</tt>. An element at
-     * an even index represents a SSRC and its consecutive element at an odd
-     * index specifies the time in milliseconds when the SSRC was last seen (in
-     * order to enable timing out SSRCs).
-     */
-    private long[] receiveSSRCs = NO_RECEIVE_SSRCS;
-
-    /**
-     * The type of RTP-level relay (in the terms specified by RFC 3550
-     * &quot;RTP: A Transport Protocol for Real-Time Applications&quot; in
-     * section 2.3 &quot;Mixers and Translators&quot;) used for this
-     * <tt>Channel</tt>.
-     */
-    private RTPLevelRelayType rtpLevelRelayType;
-
-    /**
-     * The <tt>SSRCFactory</tt> which is utilized by {@link #stream} to generate
-     * new synchronization source (SSRC) identifiers. 
-     */
-    private final SSRCFactoryImpl ssrcFactory = new SSRCFactoryImpl();
-
-    /**
-     * THe <tt>MediaStream</tt> which this <tt>Channel</tt> adapts to the terms
-     * of Jitsi Videobridge and which adapts this <tt>Channel</tt> to the terms
-     * of <tt>neomedia</tt>.
-     */
-    private final MediaStream stream;
-
-    /**
-     * The <tt>SimpleAudioLevelListener</tt> instance which is set on
-     * <tt>AudioMediaStream</tt> via
-     * {@link AudioMediaStream#setStreamAudioLevelListener(
-     * SimpleAudioLevelListener)} in order to have the audio levels of the
-     * contributing sources calculated and to end enable the functionality of
-     * {@link #lastN}.
-     */
-    private SimpleAudioLevelListener streamAudioLevelListener;
-
-    /**
-     * The <tt>PropertyChangeListener</tt> which listens to changes of the
-     * values of {@link #stream}'s properties.
-     */
-    private final PropertyChangeListener streamPropertyChangeListener
-        = new PropertyChangeListener()
-                {
-                    @Override
-                    public void propertyChange(PropertyChangeEvent ev)
-                    {
-                        streamPropertyChange(ev);
-                    }
-                };
-
-    /**
-     * The <tt>SessionAddress</tt> which is or is to be the <tt>target</tt> of
-     * {@link #stream}. When <tt>DatagramPacket</tt>s are received through the
-     * <tt>DatagramSocket</tt>s of this <tt>Channel</tt>, their first RTP and
-     * RTCP sources will determine, respectively, the RTP and RTCP targets.
-     */
-    private final SessionAddress streamTarget = new SessionAddress();
-
-    /**
-     * The <tt>TransportManager</tt> that represents the Jingle transport of
-     * this <tt>Channel</tt>.
-     */
-    private TransportManager transportManager;
-
-    /**
-     * The <tt>Object</tt> which synchronizes the access to
-     * {@link #transportManager}.
-     */
-    private final Object transportManagerSyncRoot = new Object();
-
-    /**
-     * The <tt>WrapupConnectivityEstablishmentCommand</tt> submitted to
-     * {@link #executorService} and not completed yet.
-     */
-    private
-        WrapupConnectivityEstablishmentCommand
-            wrapupConnectivityEstablishmentCommand;
-
-    /**
-     * Initializes a new <tt>Channel</tt> instance which is to have a specific
-     * ID. The initialization is to be considered requested by a specific
-     * <tt>Content</tt>.
-     *
-     * @param content the <tt>Content</tt> which is initializing the new
-     * instance
-     * @param id the ID of the new instance. It is expected to be unique within
-     * the list of <tt>Channel</tt>s listed in <tt>content</tt> while the new
-     * instance is listed there as well.
-     * @throws Exception if an error occurs while initializing the new instance
-     */
-    public Channel(Content content, String id)
-        throws Exception
-    {
-        if (content == null)
-            throw new NullPointerException("content");
-        if (id == null)
-            throw new NullPointerException("id");
-
-        this.content = content;
-        this.id = id;
-
-        MediaService mediaService = getMediaService();
-        MediaType mediaType = getContent().getMediaType();
-
-        stream
-            = mediaService.createMediaStream(
-                    null,
-                    mediaType,
-                    mediaService.createSrtpControl(SrtpControlType.DTLS_SRTP));
-        /*
-         * Add the PropertyChangeListener to the MediaStream prior to performing
-         * further initialization so that we do not miss changes to the values
-         * of properties we may be interested in.
-         */
-        stream.addPropertyChangeListener(streamPropertyChangeListener);
-        stream.setName(this.id);
-        stream.setProperty(Channel.class.getName(), this);
-        stream.setSSRCFactory(ssrcFactory);
-
-        /*
-         * Jitsi Videobridge pre-announces the local synchronization source
-         * identifier (SSRC) in the case of content mixing and not in the case
-         * of RTP translation. Anyway, this distinction will be put in effect at
-         * the time the value is queried for the purposes of simplification
-         * here.
-         */
-        initialLocalSSRC = ssrcFactory.doGenerateSSRC() & 0xFFFFFFFFL;
-
-        conferenceSpeechActivity
-            = getContent().getConference().getSpeechActivity();
-        if (conferenceSpeechActivity != null)
-        {
-            /*
-             * The PropertyChangeListener will weakly reference this instance
-             * and will unregister itself from the conference sooner or later.
-             */
-            conferenceSpeechActivity.addPropertyChangeListener(
-                    new WeakReferencePropertyChangeListener(this));
-        }
-
-        touch();
-    }
-
-    /**
-     * Determines whether a specific <tt>DatagramPacket</tt> received on the
-     * control <tt>DatagramSocket</tt> of this <tt>Channel</tt> is to be
-     * accepted for further processing within Jitsi Videobridge or is to be
-     * rejected/dropped. When the first <tt>DatagramPacket</tt> arrives, makes
-     * its source the only acceptable one for the control
-     * <tt>DatagramSocket</tt> and uses it as the control target of
-     * {@link #rtpConnector}.
-     *
-     * @param p the <tt>DatagramPacket</tt> received on the control
-     * <tt>DatagramSocket</tt> of this <tt>Channel</tt>
-     * @return <tt>true</tt> if the specified <tt>DatagramPacket</tt> is to be
-     * accepted for further processing within Jitsi Videobridge or
-     * <tt>false</tt> to reject/drop it
-     */
-    private boolean acceptControlInputStreamDatagramPacket(DatagramPacket p)
-    {
-        InetAddress ctrlAddr = streamTarget.getControlAddress();
-        int ctrlPort = streamTarget.getControlPort();
-        boolean accept;
-
-        if (ctrlAddr == null)
-        {
-            streamTarget.setControlHostAddress(p.getAddress());
-            streamTarget.setControlPort(p.getPort());
-
-            InetAddress dataAddr = streamTarget.getDataAddress();
-            int dataPort = streamTarget.getDataPort();
-
-            if (dataAddr != null)
-            {
-                ctrlAddr = streamTarget.getControlAddress();
-                ctrlPort = streamTarget.getControlPort();
-
-                stream.setTarget(
-                        new MediaStreamTarget(
-                                dataAddr, dataPort,
-                                ctrlAddr, ctrlPort));
-            }
-
-            accept = true;
-        }
-        else
-        {
-            accept
-                = ctrlAddr.equals(p.getAddress()) && (ctrlPort == p.getPort());
-        }
-
-        if (accept)
-        {
-            // Note that this Channel is still active.
-            touch();
-
-            /*
-             * Does the data of the specified DatagramPacket resemble (a header
-             * of) an RTCP packet?
-             */
-            if (p.getLength() > RTCPHeader.SIZE)
-            {
-                byte[] data = p.getData();
-                int offset = p.getOffset();
-                byte b0 = data[offset];
-
-                if ((/* v */ ((b0 & 0xc0) >>> 6) == 2)
-                        && (/* pt */ (data[offset + 1] & 0xff)
-                                == /* BYE */ 203))
-                {
-                    int sc = b0 & 0x1f;
-
-                    if (sc > 0)
-                    {
-                        /*
-                         * The focus who has organized the telephony conference
-                         * of this Channel receives the RTP streams of the
-                         * participants on a single Channel. Consequently, it is
-                         * unable to associate the participants with the SSRCs
-                         * of the RTP streams that they send. The information
-                         * will be provided to the focus by the Jitsi
-                         * Videobridge server.
-                         */
-                        int ssrc = RTPTranslatorImpl.readInt(data, offset + 4);
-
-                        if (removeReceiveSSRC(ssrc))
-                            notifyFocus();
-                    }
-                }
-            }
-        }
-
-        return accept;
-    }
-
-    /**
-     * Determines whether a specific <tt>DatagramPacket</tt> received on the
-     * data <tt>DatagramSocket</tt> of this <tt>Channel</tt> is to be accepted
-     * for further processing within Jitsi Videobridge or is to be
-     * rejected/dropped. When the first <tt>DatagramPacket</tt> arrives, makes
-     * its source the only acceptable one for the data <tt>DatagramSocket</tt>
-     * and uses it as the data target of {@link #rtpConnector}.
-     *
-     * @param p the <tt>DatagramPacket</tt> received on the data
-     * <tt>DatagramSocket</tt> of this <tt>Channel</tt>
-     * @return <tt>true</tt> if the specified <tt>DatagramPacket</tt> is to be
-     * accepted for further processing within Jitsi Videobridge or
-     * <tt>false</tt> to reject/drop it
-     */
-    private boolean acceptDataInputStreamDatagramPacket(DatagramPacket p)
-    {
-        InetAddress dataAddr = streamTarget.getDataAddress();
-        int dataPort = streamTarget.getDataPort();
-        boolean accept;
-
-        if (dataAddr == null)
-        {
-            streamTarget.setDataHostAddress(p.getAddress());
-            streamTarget.setDataPort(p.getPort());
-            dataAddr = streamTarget.getDataAddress();
-            dataPort = streamTarget.getDataPort();
-
-            InetAddress ctrlAddr = streamTarget.getControlAddress();
-            int ctrlPort = streamTarget.getControlPort();
-            MediaStreamTarget newStreamTarget;
-
-            if (ctrlAddr == null)
-            {
-                newStreamTarget
-                    = new MediaStreamTarget(
-                            new InetSocketAddress(dataAddr, dataPort),
-                            null);
-            }
-            else
-            {
-                newStreamTarget
-                    = new MediaStreamTarget(
-                            dataAddr, dataPort,
-                            ctrlAddr, ctrlPort);
-            }
-            stream.setTarget(newStreamTarget);
-
-            accept = true;
-        }
-        else
-        {
-            accept
-                = dataAddr.equals(p.getAddress()) && (dataPort == p.getPort());
-        }
-
-        if (accept)
-        {
-            // Note that this Channel is still active.
-            touch();
-
-            /*
-             * Does the data of the specified DatagramPacket resemble (a header
-             * of) an RTP packet?
-             */
-            if (p.getLength() >= RTPHeader.SIZE)
-            {
-                byte[] data = p.getData();
-                int off = p.getOffset();
-                int v = ((data[off] & 0xc0) >>> 6);
-
-                /*
-                 * Prior to adding support for DTLS-SRTP to Jitsi Videobridge,
-                 * the SrtpControl of the MediaStream of this Channel was set to
-                 * a ZrtpControl. Consequently, the RTP PacketTransformer of
-                 * ZrtpControlImpl used to swallow the ZRTP messages. For the
-                 * purposes of compatibility, do not accept the ZRTP messages.  
-                 */
-                if (v == 0)
-                {
-                    if ((data[off] & 0x10) /* x */ == 0x10)
-                    {
-                        byte[] zrtpMagicCookie = ZrtpRawPacket.ZRTP_MAGIC;
-
-                        if ((data[off + 4] == zrtpMagicCookie[0])
-                                && (data[off + 5] == zrtpMagicCookie[1])
-                                && (data[off + 6] == zrtpMagicCookie[2])
-                                && (data[off + 7] == zrtpMagicCookie[3]))
-                        {
-                            accept = false;
-                        }
-                    }
-                }
-                else if (v == 2)
-                {
-                    /*
-                     * The focus who has organized the telephony conference of
-                     * this Channel receives the RTP streams of the participants
-                     * on a single Channel. Consequently, it is unable to
-                     * associate the participants with the SSRCs of the RTP
-                     * streams that they send. The information will be provided
-                     * to the focus by the Jitsi Videobridge server.
-                     */
-                    int ssrc = RTPTranslatorImpl.readInt(data, off + 8);
-                    boolean notify = addReceiveSSRC(ssrc);
-
-                    /*
-                     * When performing content mixing (rather than RTP
-                     * translation/relay), the MediaStream needs a MediaFormat
-                     * to be set in order to make it capable of sending media
-                     * data.
-                     */
-                    if (RTPLevelRelayType.MIXER.equals(getRTPLevelRelayType()))
-                    {
-                        Map<Byte, MediaFormat> payloadTypes
-                            = stream.getDynamicRTPPayloadTypes();
-
-                        if (payloadTypes != null)
-                        {
-                            int pt = data[off + 1] & 0x7f;
-                            MediaFormat format
-                                = payloadTypes.get(Byte.valueOf((byte) pt));
-
-                            if ((format != null)
-                                    && !format.equals(stream.getFormat()))
-                            {
-                                stream.setFormat(format);
-                                stream.setDirection(MediaDirection.SENDRECV);
-                                notify = true;
-                            }
-                        }
-                    }
-
-                    if (notify)
-                        notifyFocus();
-                }
-            }
-        }
-
-        return accept;
-    }
-
-    /**
-     * Adds a specific RTP SSRC to the list of SSRCs received on this
-     * <tt>Channel</tt>. If the specified <tt>receiveSSRC</tt> is in the list
-     * already, the method does not add it but updates the time at which it was
-     * last seen.
-     *
-     * @param receiveSSRC the RTP SSRC to be added to the list of SSRCs received
-     * on this <tt>Channel</tt>
-     * @return <tt>true</tt> if <tt>receiveSSRC</tt> was added to the list
-     * (i.e. was not previously there); otherwise, <tt>false</tt>
-     */
-    private synchronized boolean addReceiveSSRC(int receiveSSRC)
-    {
-        long now = System.currentTimeMillis();
-
-        // contains
-        final int length = receiveSSRCs.length;
-
-        for (int i = 0; i < length; i += 2)
-        {
-            if (((int) receiveSSRCs[i]) == receiveSSRC)
-            {
-                receiveSSRCs[i + 1] = now;
-                /*
-                 * The update of the time at which the specified receiveSSRC was
-                 * last seen does not constitute a change in the value of the
-                 * receiveSSRCs property of this instance.
-                 */
-                return false;
-            }
-        }
-
-        // add
-        long[] newReceiveSSRCs = new long[length + 2];
-
-        System.arraycopy(receiveSSRCs, 0, newReceiveSSRCs, 0, length);
-        newReceiveSSRCs[length] = 0xFFFFFFFFL & receiveSSRC;
-        newReceiveSSRCs[length + 1] = now;
-        receiveSSRCs = newReceiveSSRCs;
-
-        return true;
-    }
-
-    /**
-     * Asks this <tt>Channel</tt> to request keyframes in the RTP video streams
-     * that it receives.
-     */
-    void askForKeyframes()
-    {
-        int[] receiveSSRCs = getReceiveSSRCs();
-
-        if (receiveSSRCs.length != 0)
-        {
-            RTCPFeedbackMessageSender rtcpFeedbackMessageSender
-                = getContent().getRTCPFeedbackMessageSender();
-
-            if (rtcpFeedbackMessageSender != null)
-                rtcpFeedbackMessageSender.sendFIR(stream, receiveSSRCs);
-        }
-    }
-
-    /**
-     * Initializes the pair of <tt>DatagramSocket</tt>s for RTP and RTCP traffic
-     * {@link #rtpConnector} is to use.
-     *
-     * @return a new <tt>StreamConnector</tt> instance which represents the pair
-     * of <tt>DatagramSocket</tt>s for RTP and RTCP traffic
-     * <tt>rtpConnector</tt> is to use
-     * @throws IOException if anything goes wrong while initializing the pair of
-     * <tt>DatagramSocket</tt>s for RTP and RTCP traffic <tt>rtpConnector</tt>
-     * is to use
-     */
-    private StreamConnector createStreamConnector()
-        throws IOException
-    {
-        synchronized (transportManagerSyncRoot)
-        {
-            TransportManager transportManager = this.transportManager;
-
-            return
-                (transportManager == null)
-                    ? null
-                    : transportManager.getStreamConnector();
-        }
-    }
-
-    /**
-     * Initializes a <tt>MediaStreamTarget</tt> instance which identifies the
-     * remote addresses to transmit RTP and RTCP to and from.
-     *
-     * @return a <tt>MediaStreamTarget</tt> instance which identifies the
-     * remote addresses to transmit RTP and RTCP to and from
-     */
-    private MediaStreamTarget createStreamTarget()
-    {
-        synchronized (transportManagerSyncRoot)
-        {
-            TransportManager transportManager = this.transportManager;
-
-            return
-                (transportManager == null)
-                    ? null
-                    : transportManager.getStreamTarget();
-        }
-    }
-
-    /**
-     * Initializes a new <tt>TransportManager</tt> instance which has a specific
-     * XML namespace.
-     *
-     * @param xmlNamespace the XML namespace of the new
-     * <tt>TransportManager</tt> instance to be initialized
-     * @return a new <tt>TransportManager</tt> instance which has the specified
-     * <tt>xmlNamespace</tt>
-     * @throws IOException if an error occurs during the initialization of the
-     * new <tt>TransportManager</tt> instance which has the specified
-     * <tt>xmlNamespace</tt>
-     */
-    private TransportManager createTransportManager(String xmlNamespace)
-        throws IOException
-    {
-        if (IceUdpTransportPacketExtension.NAMESPACE.equals(xmlNamespace))
-        {
-            return new IceUdpTransportManager(this);
-        }
-        else if (RawUdpTransportPacketExtension.NAMESPACE.equals(xmlNamespace))
-        {
-            return new RawUdpTransportManager(this);
-        }
-        else
-        {
-            throw new IllegalArgumentException(
-                    "Unsupported Jingle transport " + xmlNamespace);
-        }
-    }
-
-    /**
-     * Sets the values of the properties of a specific
-     * <tt>ColibriConferenceIQ.Channel</tt> to the values of the respective
-     * properties of this instance. Thus, the specified <tt>iq</tt> may be
-     * thought of as a description of this instance.
-     *
-     * @param iq the <tt>ColibriConferenceIQ.Channel</tt> on which to set the
-     * values of the properties of this instance
-     */
-    public void describe(ColibriConferenceIQ.Channel iq)
-    {
-        /*
-         * FIXME The attribute rtp-level-relay-type/Channel property
-         * rtpLevelRelayType is pretty much the most important given that Jitsi
-         * Videobridge implements an RTP-level relay. Unfortunately, we do not
-         * currently support switching between the differents types of RTP-level
-         * relays. The following is a hack/workaround making sure that the
-         * attribute/property in question has a value as soon as necessary and
-         * before this Channel is made available to the conference focus for
-         * consumption.
-         */
-        iq.setRTPLevelRelayType(getRTPLevelRelayType());
-
-        iq.setDirection(stream.getDirection());
-
-        Endpoint endpoint = getEndpoint();
-
-        if (endpoint != null)
-            iq.setEndpoint(endpoint.getID());
-
-        iq.setExpire(getExpire());
-        iq.setID(getID());
-        iq.setInitiator(isInitiator());
-        iq.setLastN(lastN);
-
-        long initialLocalSSRC = getInitialLocalSSRC();
-
-        if (initialLocalSSRC != -1)
-        {
-            SourcePacketExtension source = new SourcePacketExtension();
-
-            source.setSSRC(initialLocalSSRC);
-            iq.addSource(source);
-        }
-        iq.setSSRCs(getReceiveSSRCs());
-
-        describeTransportManager(iq);
-        describeSrtpControl(iq);
-    }
-
-    /**
-     * Sets the values of the properties of a specific
-     * <tt>ColibriConferenceIQ.Channel</tt> to the values of the respective
-     * properties of the <tt>SrtpControl</tT> of the <tt>MediaStream</tt> of
-     * this instance.
-     * 
-     * @param iq the <tt>ColibriConferenceIQ.Channel</tt> on which to set the
-     * values of the properties of the <tt>SrtpControl</tt> of the
-     * <tt>MediaStream</tt> of this instance
-     */
-    private void describeSrtpControl(ColibriConferenceIQ.Channel iq)
-    {
-        SrtpControl srtpControl = stream.getSrtpControl();
-
-        if (srtpControl instanceof DtlsControl)
-        {
-            DtlsControl dtlsControl = (DtlsControl) srtpControl;
-            String fingerprint = dtlsControl.getLocalFingerprint();
-            String hash = dtlsControl.getLocalFingerprintHashFunction();
-
-            IceUdpTransportPacketExtension transportPE = iq.getTransport();
-
-            if (transportPE == null)
-            {
-                transportPE = new RawUdpTransportPacketExtension();
-                iq.setTransport(transportPE);
-            }
-
-            DtlsFingerprintPacketExtension fingerprintPE
-                = transportPE.getFirstChildOfType(
-                        DtlsFingerprintPacketExtension.class);
-
-            if (fingerprintPE == null)
-            {
-                fingerprintPE = new DtlsFingerprintPacketExtension();
-                transportPE.addChildExtension(fingerprintPE);
-            }
-            fingerprintPE.setFingerprint(fingerprint);
-            fingerprintPE.setHash(hash);
-        }
-    }
-
-    /**
-     * Sets the values of the properties of a specific
-     * <tt>ColibriConferenceIQ.Channel</tt> to the values of the respective
-     * properties of {@link #transportManager}.
-     * 
-     * @param iq the <tt>ColibriConferenceIQ.Channel</tt> on which to set the
-     * values of the properties of <tt>transportManager</tt>
-     */
-    private void describeTransportManager(ColibriConferenceIQ.Channel iq)
-    {
-        TransportManager transportManager;
-
-        try
-        {
-            transportManager = getTransportManager();
-        }
-        catch (IOException ioe)
-        {
-            throw new UndeclaredThrowableException(ioe);
-        }
-        if (transportManager != null)
-            transportManager.describe(iq);
-    }
-
-    /**
-     * Notifies this instance that {@link #conferenceSpeechActivity} has
-     * identified a speaker switch event in the multipoint conference and there
-     * is now a new dominant speaker.
-     */
-    private void dominantSpeakerChanged()
-    {
-        /*
-         * TODO Invoke conferenceSpeechActivity.getDominantEndpoint() and, for
-         * example, notify the Jitsi Videobridge client about the dominance
-         * switch to a new speaker.
-         */
-    }
-
-    /**
-     * Notifies this instance that certain <tt>Endpoint</tt>s are entering the
-     * list of <tt>Endpoint</tt>s defined by {@link #lastN}.
-     *
-     * @param endpoints the <tt>Endpoint</tt>s which are entering the list of
-     * <tt>Endpoint</tt>s defined by <tt>lastN</tt>
-     */
-    private void endpointsEnteringLastN(List<Endpoint> endpoints)
-    {
-        /*
-         * TODO For example, notify the Jitsi Videobridge client that Jitsi
-         * Videobridge will start sending RTP video streams with the SSRCs of
-         * the specified endpoints. 
-         */
-    }
-
-    /**
-     * Expires this <tt>Channel</tt>. Releases the resources acquired by this
-     * instance throughout its life time and prepares it to be garbage
-     * collected.
-     */
-    public void expire()
-    {
-        synchronized (this)
-        {
-            if (expired)
-                return;
-            else
-                expired = true;
-        }
-
-        Content content = getContent();
-
-        try
-        {
-            content.expireChannel(this);
-        }
-        finally
-        {
-            Conference conference = content.getConference();
-
-            // stream
-            try
-            {
-                stream.setProperty(Channel.class.getName(), null);
-                removeStreamListeners();
-                stream.close();
-            }
-            catch (Throwable t)
-            {
-                logger.warn(
-                        "Failed to close the MediaStream/stream of channel "
-                            + getID() + " of content " + content.getName()
-                            + " of conference " + conference.getID() + "!",
-                        t);
-                if (t instanceof ThreadDeath)
-                    throw (ThreadDeath) t;
-            }
-
-            // transportManager
-            try
-            {
-                synchronized (transportManagerSyncRoot)
-                {
-                    wrapupConnectivityEstablishmentCommand = null;
-                    if (transportManager != null)
-                        transportManager.close();
-                }
-            }
-            catch (Throwable t)
-            {
-                logger.warn(
-                        "Failed to close the TransportManager/transportManager"
-                            + " of channel " + getID() + " of content "
-                            + content.getName() + " of conference "
-                            + conference.getID() + "!",
-                        t);
-                if (t instanceof ThreadDeath)
-                    throw (ThreadDeath) t;
-            }
-
-            // endpoint
-            try
-            {
-                Endpoint endpoint = getEndpoint();
-
-                if (endpoint != null)
-                    endpoint.removeChannel(this);
-            }
-            catch (Throwable t)
-            {
-                if (t instanceof ThreadDeath)
-                    throw (ThreadDeath) t;
-            }
-
-            Videobridge videobridge = conference.getVideobridge();
-
-            logd(
-                    "Expired channel " + getID() + " of content "
-                        + content.getName() + " of conference "
-                        + conference.getID()
-                        + ". The total number of conferences is now "
-                        + videobridge.getConferenceCount() + ", channels "
-                        + videobridge.getChannelCount() + ".");
-        }
-    }
-
-    /**
-     * Gets the <tt>Content</tt> which has initialized this <tt>Channel</tt>.
-     *
-     * @return the <tt>Content</tt> which has initialized this <tt>Content</tt>
-     */
-    public final Content getContent()
-    {
-        return content;
-    }
-
-    /**
-     * Gets the <tt>BundleContext</tt> associated with this <tt>Channel</tt>.
-     * The method is a convenience which gets the <tt>BundleContext</tt>
-     * associated with the XMPP component implementation in which the
-     * <tt>Videobridge</tt> associated with this instance is executing.
-     *
-     * @return the <tt>BundleContext</tt> associated with this <tt>Channel</tt>
-     */
-    public BundleContext getBundleContext()
-    {
-        return getContent().getBundleContext();
-    }
-
-    /**
-     * Gets the <tt>Endpoint</tt> of the conference participant associated with
-     * this <tt>Channel</tt>.
-     *
-     * @return the <tt>Endpoint</tt> of the conference participant associated
-     * with this <tt>Channel</tt>
-     */
-    public Endpoint getEndpoint()
-    {
-        return endpoint;
-    }
-
-    /**
-     * Gets the number of seconds of inactivity after which this
-     * <tt>Channel</tt> expires.
-     *
-     * @return the number of seconds of inactivity after which this
-     * <tt>Channel</tt> expires
-     */
-    public int getExpire()
-    {
-        return expire;
-    }
-
-    /**
-     * Gets the ID of this <tt>Channel</tt> (which is unique within the list of
-     * <tt>Channel</tt> listed in {@link #content} while this instance is listed
-     * there as well).
-     *
-     * @return the ID of this <tt>Channel</tt> (which is unique within the list
-     * of <tt>Channel</tt> listed in {@link #content} while this instance is
-     * listed there as well)
-     */
-    public final String getID()
-    {
-        return id;
-    }
-
-    /**
-     * Gets the local synchronization source identifier (SSRC) to be
-     * pre-announced in the case of content mixing and not in the case of RTP
-     * translation.
-     *
-     * @return the local synchronization source identifier (SSRC) to be
-     * pre-announced in the case of content mixing; <tt>-1</tt>, otherwise
-     */
-    private long getInitialLocalSSRC()
-    {
-        return
-            RTPLevelRelayType.MIXER.equals(getRTPLevelRelayType())
-                ? initialLocalSSRC
-                : -1;
-    }
-
-    /**
-     * Gets the time in milliseconds of the last activity related to this
-     * <tt>Channel</tt>.
-     *
-     * @return the time in milliseconds of the last activity related to this
-     * <tt>Channel</tt>
-     */
-    public long getLastActivityTime()
-    {
-        synchronized (this)
-        {
-            return lastActivityTime;
-        }
-    }
-
-    /**
-     * Returns a <tt>MediaService</tt> implementation (if any).
-     *
-     * @return a <tt>MediaService</tt> implementation (if any)
-     */
-    private MediaService getMediaService()
-    {
-        return getContent().getMediaService();
-    }
-
-    /**
-     * Gets a list of the RTP SSRCs received on this <tt>Channel</tt>.
-     *
-     * @return an array of <tt>int</tt>s which represents a list of the RTP
-     * SSRCs received on this <tt>Channel</tt>
-     */
-    public synchronized int[] getReceiveSSRCs()
-    {
-        final int length = this.receiveSSRCs.length;
-
-        if (length == 0)
-            return ColibriConferenceIQ.NO_SSRCS;
-        else
-        {
-            int[] receiveSSRCs = new int[length / 2];
-
-            for (int src = 0, dst = 0; src < length; src += 2, dst++)
-                receiveSSRCs[dst] = (int) this.receiveSSRCs[src];
-            return receiveSSRCs;
-        }
-    }
-
-    /**
-     * Gets the type of RTP-level relay (in the terms specified by RFC 3550
-     * "RTP: A Transport Protocol for Real-Time Applications" in section 2.3
-     * "Mixers and Translators") used for this <tt>Channel</tt>.
-     *
-     * @return the type of RTP-level relay (in the terms specified by RFC 3550
-     * "RTP: A Transport Protocol for Real-Time Applications" in section 2.3
-     * "Mixers and Translators") used for this <tt>Channel</tt>
-     */
-    public RTPLevelRelayType getRTPLevelRelayType()
-    {
-        /*
-         * Jitsi Videobridge implements an RTP-level relay and it always knows
-         * the type of RTP-level relay that it implements. In other words, make
-         * sure that a default value is chosen if no explicit value has been
-         * specified yet.
-         */
-        if (rtpLevelRelayType == null)
-            setRTPLevelRelayType(RTPLevelRelayType.TRANSLATOR);
-        return rtpLevelRelayType;
-    }
-
-    /**
-     * Gets the <tt>CsrcAudioLevelListener</tt> instance which is set on
-     * <tt>AudioMediaStream</tt> via
-     * {@link AudioMediaStream#setCsrcAudioLevelListener(
-     * CsrcAudioLevelListener)} in order to receive the audio levels of the
-     * contributing sources.
-     *
-     * @return the <tt>CsrcAudioLevelListener</tt> instance
-     */
-    private CsrcAudioLevelListener getCsrcAudioLevelListener()
-    {
-        if (csrcAudioLevelListener == null)
-        {
-            csrcAudioLevelListener
-                = new CsrcAudioLevelListener()
-                        {
-                            @Override
-                            public void audioLevelsReceived(long[] levels)
-                            {
-                                streamAudioLevelsReceived(levels);
-                            }
-                        };
-        }
-        return csrcAudioLevelListener;
-    }
-
-    /**
-     * Gets the <tt>SimpleAudioLevelListener</tt> instance which is set on
-     * <tt>AudioMediaStream</tt> via
-     * {@link AudioMediaStream#setStreamAudioLevelListener(
-     * SimpleAudioLevelListener)} in order to have the audio levels of the
-     * contributing sources calculated and to enable the functionality of
-     * {@link #lastN}.
-     *
-     * @return the <tt>SimpleAudioLevelListener</tt> instance
-     */
-    private SimpleAudioLevelListener getStreamAudioLevelListener()
-    {
-        if (streamAudioLevelListener == null)
-        {
-            streamAudioLevelListener
-                = new SimpleAudioLevelListener()
-                        {
-                            @Override
-                            public void audioLevelChanged(int level)
-                            {
-                                streamAudioLevelChanged(level);
-                            }
-                        };
-        }
-        return streamAudioLevelListener;
-    }
-
-    /**
-     * Gets the <tt>TransportManager</tt> which represents the Jingle transport
-     * of this <tt>Channel</tt>. If the <tt>TransportManager</tt> has not been
-     * created yet, it is created.
-     *
-     * @return the <tt>TransportManager</tt> which represents the Jingle
-     * transport of this <tt>Channel</tt>
-     */
-    private TransportManager getTransportManager()
-        throws IOException
-    {
-        synchronized (transportManagerSyncRoot)
-        {
-            if (transportManager == null)
-            {
-                wrapupConnectivityEstablishmentCommand = null;
-                transportManager
-                    = createTransportManager(
-                            getContent()
-                                .getConference()
-                                    .getVideobridge()
-                                        .getDefaultTransportManager());
-
-                /*
-                 * The implementation of the Jingle Raw UDP transport does not
-                 * establish connectivity. 
-                 */
-                if (RawUdpTransportPacketExtension.NAMESPACE.equals(
-                        transportManager.getXmlNamespace()))
-                {
-                    maybeStartStream();
-                }
-            }
-            return transportManager;
-        }
-    }
-
-    /**
-     * Gets the indicator which determines whether {@link #expire()} has been
-     * called on this <tt>Channel</tt>.
-     *
-     * @return <tt>true</tt> if <tt>expire()</tt> has been called on this
-     * <tt>Channel</tt>; otherwise, <tt>false</tt>
-     */
-    public boolean isExpired()
-    {
-        synchronized (this)
-        {
-            return expired;
-        }
-    }
-
-    /**
-     * Gets the indicator which determines whether the conference focus is the
-     * initiator/offerer (as opposed to the responder/answerer) of the media
-     * negotiation associated with this instance.
-     *
-     * @return <tt>true</tt> if the conference focus is the initiator/offerer
-     * (as opposed to the responder/answerer) of the media negotiation
-     * associated with this instance; otherwise, <tt>false</tt>
-     */
-    public boolean isInitiator()
-    {
-        return initiator;
-    }
-
-    /**
-     * Determines whether a specific <tt>Channel</tt> is within the set of
-     * <tt>Channel</tt>s limitted by {@link #lastN} i.e. whether the RTP video
-     * streams of the specified channel are to be sent to the remote endpoint of
-     * this <tt>Channel</tt>.
-     *
-     * @param channel
-     * @return
-     */
-    private boolean isInLastN(Channel channel)
-    {
-        Integer lastNInteger = this.lastN;
-
-        if (lastNInteger == null)
-            return true;
-
-        int lastNInt = lastNInteger.intValue();
-
-        if (lastNInt < 0)
-            return true;
-
-        Endpoint channelEndpoint = channel.getEndpoint();
-
-        if (channelEndpoint == null)
-            return true;
-
-        ConferenceSpeechActivity conferenceSpeechActivity
-            = this.conferenceSpeechActivity;
-
-        if (conferenceSpeechActivity == null)
-            return true;
-        if (lastNInt == 0)
-            return false;
-
-        Endpoint thisEndpoint = getEndpoint();
-        boolean inLastN = false;
-
-        synchronized (lastNSyncRoot)
-        {
-            if (lastNEndpoints == null)
-            {
-                List<Endpoint> endpoints
-                    = conferenceSpeechActivity.getEndpoints();
-
-                lastNEndpoints
-                    = new ArrayList<WeakReference<Endpoint>>(endpoints.size());
-                for (Endpoint endpoint : endpoints)
-                    lastNEndpoints.add(new WeakReference<Endpoint>(endpoint));
-            }
-            if (lastNEndpoints != null)
-            {
-                int n = 0;
-
-                for (WeakReference<Endpoint> wr : lastNEndpoints)
-                {
-                    Endpoint e = wr.get();
-
-                    if (e != null)
-                    {
-                        if (e.equals(thisEndpoint))
-                        {
-                            continue;
-                        }
-                        else if (e.equals(channelEndpoint))
-                        {
-                            inLastN = true;
-                            break;
-                        }
-                    }
-
-                    ++n;
-                    if (n >= lastNInt)
-                        break;
-                }
-            }
-        }
-        return inLastN;
-    }
-
-    /**
-     * Notifies this instance that {@link #conferenceSpeechActivity} has ordered
-     * the <tt>Endpoint</tt>s in the multipoint conference in which this
-     * <tt>Channel</tt> is participating and the new order may affect the set of
-     * <tt>lastN</tt> <tt>Endpoint</tt>s translated to the remote endpoint of
-     * this <tt>Channel</tt>.
-     *
-     * @param endpoints the ordered list of <tt>Endpoint</tt>s reported by
-     * <tt>conferenceSpeechActivity</tt>
-     * @return a list of the <tt>Endpoint</tt>s which should be asked for
-     * (video) keyframes because, for example, they are entering the set of
-     * <tt>lastN</tt> <tt>Endpoint</tt>s of this <tt>Channel</tt>
-     */
-    List<Endpoint> lastNEndpointsChanged(List<Endpoint> endpoints)
-    {
-        List<Endpoint> endpointsEnteringLastN = null;
-        Endpoint thisEndpoint = getEndpoint();
-
-        synchronized (lastNSyncRoot)
-        {
-            // Determine which Endpoints are entering the list of lastN.
-            Integer lastNInteger = this.lastN;
-            int lastNInt
-                = (lastNInteger == null) ? -1 : lastNInteger.intValue();
-
-            if (lastNInt > 0)
-            {
-                endpointsEnteringLastN = new ArrayList<Endpoint>(lastNInt);
-                // At most the first lastN are entering the list of lastN.
-                for (Endpoint e : endpoints)
-                {
-                    if (!e.equals(thisEndpoint))
-                    {
-                        endpointsEnteringLastN.add(e);
-                        if (endpointsEnteringLastN.size() >= lastNInt)
-                            break;
-                    }
-                }
-                if (lastNEndpoints != null)
-                {
-                    /*
-                     * Some of these first lastN are already in the list of
-                     * lastN.
-                     */
-                    int n = 0;
-
-                    for (WeakReference<Endpoint> wr : lastNEndpoints)
-                    {
-                        Endpoint e = wr.get();
-
-                        if (e != null)
-                        {
-                            if (e.equals(thisEndpoint))
-                                continue;
-                            else
-                                endpointsEnteringLastN.remove(e);
-                        }
-
-                        ++n;
-                        if (n >= lastNInt)
-                            break;
-                    }
-                }
-            }
-
-            // Remember the Endpoints for the purposes of lastN.
-            lastNEndpoints
-                = new ArrayList<WeakReference<Endpoint>>(endpoints.size());
-            for (Endpoint endpoint : endpoints)
-                lastNEndpoints.add(new WeakReference<Endpoint>(endpoint));
-        }
-
-        // Handle the Endpoints entering the list of lastN.
-        if ((endpointsEnteringLastN != null)
-                && !endpointsEnteringLastN.isEmpty())
-        {
-            endpointsEnteringLastN(endpointsEnteringLastN);
-        }
-
-        // Request keyframes from the Enpoints entering the list of lastN.
-        return endpointsEnteringLastN;
-    }
-
-    /**
-     * Starts {@link #stream} if it has not been started yet and if the state of
-     * this <tt>Channel</tt> meets the prerequisites to invoke
-     * {@link MediaStream#start()}. For example, <tt>MediaStream</tt> may be
-     * started only after a <tt>StreamConnector</tt> has been set on it and this
-     * <tt>Channel</tt> may be able to provide a <tt>StreamConnector</tt> only
-     * after {@link #wrapupConnectivityEstablishment(TransportManager)} has
-     * completed on {@link #transportManager}.
-     * 
-     * @throws IOException if anything goes wrong while starting <tt>stream</tt>
-     */
-    private void maybeStartStream()
-        throws IOException
-    {
-        // connector
-        StreamConnector connector = createStreamConnector();
-
-        if (connector == null)
-            return;
-        else
-            stream.setConnector(connector);
-
-        // target
-        MediaStreamTarget streamTarget = createStreamTarget();
-
-        if (streamTarget != null)
-        {
-            InetSocketAddress dataAddr = streamTarget.getDataAddress();
-
-            if (dataAddr != null)
-            {
-                this.streamTarget.setDataHostAddress(dataAddr.getAddress());
-                this.streamTarget.setDataPort(dataAddr.getPort());
-            }
-
-            InetSocketAddress ctrlAddr = streamTarget.getControlAddress();
-
-            if (ctrlAddr != null)
-            {
-                this.streamTarget.setControlHostAddress(ctrlAddr.getAddress());
-                this.streamTarget.setControlPort(ctrlAddr.getPort());
-            }
-
-            if (dataAddr != null)
-                stream.setTarget(streamTarget);
-        }
-
-        Content content = getContent();
-
-        if (!stream.isStarted())
-        {
-            /*
-             * Start the SrtpControl of the MediaStream. As far as our
-             * experience with Jitsi goes, the SrtpControl is started prior to
-             * the MediaStream there.
-             */
-            SrtpControl srtpControl = stream.getSrtpControl();
-
-            if (srtpControl != null)
-            {
-                if (srtpControl instanceof DtlsControl)
-                {
-                    DtlsControl dtlsControl = (DtlsControl) srtpControl;
-
-                    dtlsControl.setSetup(
-                            isInitiator()
-                                ? DtlsControl.Setup.PASSIVE
-                                : DtlsControl.Setup.ACTIVE);
-                }
-                srtpControl.start(content.getMediaType());
-            }
-
-            stream.start();
-        }
-
-        logd(
-                "Direction of channel " + getID() + " of content "
-                    + content.getName() + " of conference "
-                    + content.getConference().getID() + " is "
-                    + stream.getDirection() + ".");
-
-        touch(); // It seems this Channel is still active.
-    }
-
-    /**
-     * Notifies the focus of this <tt>Channel</tt>'s <tt>Conference</tt> about
-     * the current state of this <tt>Channel</tt>.
-     */
-    private void notifyFocus()
-    {
-        Content content = getContent();
-        Conference conference = content.getConference();
-        String focus = conference.getFocus();
-
-        if (focus == null)
-            return;
-
-        Collection<ComponentImpl> components
-            = conference.getVideobridge().getComponents();
-
-        if (!components.isEmpty())
-        {
-            try
-            {
-                ColibriConferenceIQ conferenceIQ = new ColibriConferenceIQ();
-
-                conference.describeShallow(conferenceIQ);
-
-                ColibriConferenceIQ.Content contentIQ
-                    = conferenceIQ.getOrCreateContent(content.getName());
-                ColibriConferenceIQ.Channel channelIQ
-                    = new ColibriConferenceIQ.Channel();
-
-                describe(channelIQ);
-                contentIQ.addChannel(channelIQ);
-
-                conferenceIQ.setTo(focus);
-                conferenceIQ.setType(org.jivesoftware.smack.packet.IQ.Type.SET);
-
-                for (ComponentImpl component : components)
-                    component.send(conferenceIQ);
-            }
-            catch (Throwable t)
-            {
-                /*
-                 * A telephony conference will still function, albeit with reduced
-                 * SSRC-dependent functionality such as audio levels.
-                 */
-                if (t instanceof InterruptedException)
-                    Thread.currentThread().interrupt();
-                else if (t instanceof ThreadDeath)
-                    throw (ThreadDeath) t;
-            }
-        }
-    }
-
-    /**
-     * Notifies this instance that there was a change in the value of a property
-     * of an object in which this instance is interested.
-     *
-     * @param ev a <tt>PropertyChangeEvent</tt> which specifies the object of
-     * interest, the name of the property and the old and new values of that
-     * property
-     */
-    public void propertyChange(PropertyChangeEvent ev)
-    {
-        Object source = ev.getSource();
-
-        if ((conferenceSpeechActivity == source)
-                && (conferenceSpeechActivity != null))
-        {
-            String propertyName = ev.getPropertyName();
-
-            if (ConferenceSpeechActivity.DOMINANT_ENDPOINT_PROPERTY_NAME.equals(
-                    propertyName))
-            {
-                dominantSpeakerChanged();
-            }
-        }
-    }
-
-    /**
-     * Removes a specific RTP SSRC from the list of SSRCs received on this
-     * <tt>Channel</tt>.
-     *
-     * @param receiveSSRC the RTP SSRC to be removed from the list of SSRCs
-     * received on this <tt>Channel</tt>
-     * @return <tt>true</tt> if <tt>receiveSSRC</tt> was found in the list of
-     * SSRCs received on this <tt>Channel</tt>; otherwise, <tt>false</tt>
-     */
-    private synchronized boolean removeReceiveSSRC(int receiveSSRC)
-    {
-        final int length = receiveSSRCs.length;
-        boolean removed = false;
-
-        if (length == 2)
-        {
-            if (((int) receiveSSRCs[0]) == receiveSSRC)
-            {
-                receiveSSRCs = NO_RECEIVE_SSRCS;
-                removed = true;
-            }
-        }
-        else
-        {
-            for (int i = 0; i < length; i += 2)
-            {
-                if (((int) receiveSSRCs[i]) == receiveSSRC)
-                {
-                    long[] newReceiveSSRCs = new long[length - 2];
-
-                    if (i != 0)
-                    {
-                        System.arraycopy(
-                                receiveSSRCs, 0,
-                                newReceiveSSRCs, 0,
-                                i);
-                    }
-                    if (i != newReceiveSSRCs.length)
-                    {
-                        System.arraycopy(
-                                receiveSSRCs, i + 2,
-                                newReceiveSSRCs, i,
-                                newReceiveSSRCs.length - i);
-                    }
-
-                    removed = true;
-                    break;
-                }
-            }
-        }
-
-        return removed;
-    }
-
-    /**
-     * Removes the listeners that this <tt>Channel</tt> has added to
-     * {@link #stream} because this <tt>Channel</tt> is expiring.
-     * <p>
-     * <b>Warning</b>: The procedure must complete without throwing any
-     * exceptions; otherwise, the <tt>stream</tt> will not be closed.
-     * </p>
-     */
-    private void removeStreamListeners()
-    {
-        try
-        {
-            stream.removePropertyChangeListener(
-                    streamPropertyChangeListener);
-
-            if (stream instanceof AudioMediaStream)
-            {
-                AudioMediaStream audioStream = (AudioMediaStream) stream;
-                CsrcAudioLevelListener csrcAudioLevelListener
-                    = this.csrcAudioLevelListener;
-                SimpleAudioLevelListener streamAudioLevelListener
-                    = this.streamAudioLevelListener;
-
-                if (csrcAudioLevelListener != null)
-                {
-                    audioStream.setCsrcAudioLevelListener(
-                            csrcAudioLevelListener);
-                }
-                if (streamAudioLevelListener != null)
-                {
-                    audioStream.setStreamAudioLevelListener(
-                            streamAudioLevelListener);
-                }
-            }
-        }
-        catch (Throwable t)
-        {
-            if (t instanceof InterruptedException)
-                Thread.currentThread().interrupt();
-            else if (t instanceof ThreadDeath)
-                throw (ThreadDeath) t;
-        }
-    }
-
-    /**
-     * Notifies this instance that the <tt>RTPTranslator</tt> that it uses will
-     * write a specific packet/<tt>buffer</tt> from a specific <tt>Channel</tt>.
-     * Allows this instance to apply the logic of <tt>lastN</tt> and disallow
-     * the translation of the specified packet from the specified source
-     * <tt>Channel</tt> into this destination <tt>Channel</tt>.
-     *
-     * @param data
-     * @param buffer
-     * @param offset
-     * @param length
-     * @param source
-     * @return <tt>true</tt> to allow the <tt>RTPTranslator</tt> to write the
-     * specified packet/<tt>buffer</tt> into this <tt>Channel</tt>; otherwise,
-     * <tt>false</tt>
-     */
-    boolean rtpTranslatorWillWrite(
-            boolean data,
-            byte[] buffer, int offset, int length,
-            Channel source)
-    {
-        boolean accept = true;
-
-        if (data
-                && (source != null)
-                && MediaType.VIDEO.equals(getContent().getMediaType()))
-        {
-            accept = isInLastN(source);
-        }
-        return accept;
-    }
-
-    /**
-     * Runs in a (pooled) thread associated with a specific
-     * <tt>WrapupConnectivityEstablishmentCommand</tt> to invoke
-     * {@link TransportManager#wrapupConnectivityEstablishment()} on a specific
-     * <tt>TransportManager</tt> and then {@link #maybeStartStream()} on this
-     * <tt>Channel</tt> if the <tt>TransportManager</tt> succeeds at producing a
-     * <tt>StreamConnector</tt>.
-     *
-     * @param wrapupConnectivityEstablishmentCommand the
-     * <tt>WrapupConnectivityEstablishmentCommand</tt> which is running in a
-     * (pooled) thread and which specifies the <tt>TransportManager</tt> on
-     * which <tt>TransportManager.wrapupConnectivityEstablishment</tt> is to be
-     * invoked.
-     */
-    private void runInWrapupConnectivityEstablishmentCommand(
-            WrapupConnectivityEstablishmentCommand
-                wrapupConnectivityEstablishmentCommand)
-    {
-        TransportManager transportManager
-            = wrapupConnectivityEstablishmentCommand.transportManager;
-
-        /*
-         * TransportManager.wrapupConnectivityEstablishment() may take a long
-         * time to complete. Do not even execute it if it will be of no use to
-         * the current state of this Channel.
-         */
-        synchronized (transportManagerSyncRoot)
-        {
-            if (transportManager != this.transportManager)
-                return;
-            if (wrapupConnectivityEstablishmentCommand
-                    != this.wrapupConnectivityEstablishmentCommand)
-            {
-                return;
-            }
-            if (isExpired())
-                return;
-        }
-
-        try
-        {
-            transportManager.wrapupConnectivityEstablishment();
-        }
-        catch (OperationFailedException ofe)
-        {
-            Content content = getContent();
-
-            logger.error(
-                    "Failed to wrapup the connectivity establishment of the"
-                        + " TransportManager/transportManager of channel "
-                        + getID() + " of content " + content.getName()
-                        + " of conference " + content.getConference().getID()
-                        + "!",
-                    ofe);
-            return;
-        }
-
-        synchronized (transportManagerSyncRoot)
-        {
-            /*
-             * TransportManager.wrapupConnectivityEstablishment() may have taken
-             * a long time to complete. Do not attempt to modify the stream of
-             * this Channel if it will be of no use to the current state of this
-             * Channel.
-             */
-            if (transportManager != this.transportManager)
-                return;
-            if (wrapupConnectivityEstablishmentCommand
-                    != this.wrapupConnectivityEstablishmentCommand)
-            {
-                return;
-            }
-            if (isExpired())
-                return;
-
-            try
-            {
-                maybeStartStream();
-            }
-            catch (IOException ioe)
-            {
-                Content content = getContent();
-
-                logger.error(
-                        "Failed to start the MediaStream/stream of channel "
-                            + getID() + " of content " + content.getName()
-                            + " of conference "
-                            + content.getConference().getID() + "!",
-                        ioe);
-            }
-        }
-    }
-
-    /**
-     * Sets the direction of the <tt>MediaStream</tt> of this <tt>Channel</tt>.
-     * <p>
-     * <b>Warning</b>: The method does nothing if latching has not finished.
-     * </p>
-     *
-     * @param direction the <tt>MediaDirection</tt> to set on the
-     * <tt>MediaStream</tt> of this <tt>Channel</tt>
-     */
-    public void setDirection(MediaDirection direction)
-    {
-        // XXX We modify the stream direction only after latching has finished.
-        if (streamTarget.getDataAddress() != null)
-            stream.setDirection(direction);
-
-        touch(); // It seems this Channel is still active.
-    }
-
-    /**
-     * Sets the identifier of the endpoint of the conference participant
-     * associated with this <tt>Channel</tt>.
-     *
-     * @param endpoint the identifier of the endpoint of the conference
-     * participant associated with this <tt>Channel</tt>
-     */
-    public void setEndpoint(String endpoint)
-    {
-        try
-        {
-            Endpoint oldValue = this.endpoint;
-
-            // Is the endpoint really changing?
-            if (oldValue == null)
-            {
-                if (endpoint == null)
-                    return;
-            }
-            else if (oldValue.getID().equals(endpoint))
-            {
-                return;
-            }
-
-            // The endpoint is really changing.
-            Endpoint newValue
-                = getContent().getConference().getOrCreateEndpoint(endpoint);
-
-            if (oldValue != newValue)
-            {
-                if (oldValue != null)
-                    oldValue.removeChannel(this);
-
-                this.endpoint = newValue;
-
-                if (newValue != null)
-                    newValue.addChannel(this);
-            }
-        }
-        finally
-        {
-            touch(); // It seems this Channel is still active.
-        }
-    }
-
-    /**
-     * Sets the number of seconds of inactivity after which this
-     * <tt>Channel</tt> is to expire.
-     *
-     * @param expire the number of seconds of inactivity after which this
-     * <tt>Channel</tt> is to expire
-     * @throws IllegalArgumentException if <tt>expire</tt> is negative
-     */
-    public void setExpire(int expire)
-    {
-        if (expire < 0)
-            throw new IllegalArgumentException("expire");
-
-        this.expire = expire;
-
-        if (this.expire == 0)
-            expire();
-        else
-            touch(); // It seems this Channel is still active.
-    }
-
-    /**
-     * Sets the indicator which determines whether the conference focus is the
-     * initiator/offerer (as opposed to the responder/answerer) of the media
-     * negotiation associated with this instance.
-     *
-     * @param initiator <tt>true</tt> if the conference focus is the
-     * initiator/offerer (as opposed to the responder/answerer) of the media
-     * negotiation associated with this instance; otherwise, <tt>false</tt>
-     */
-    public void setInitiator(boolean initiator)
-    {
-        boolean oldValue = this.initiator;
-
-        this.initiator = initiator;
-
-        boolean newValue = this.initiator;
-
-        touch(); // It seems this Channel is still active.
-
-        if (oldValue != newValue)
-        {
-            /*
-             * We will, of course, fire a PropertyChangeEvent to the outside
-             * world. We will first handle the property change inside though.
-             */
-            SrtpControl srtpControl = stream.getSrtpControl();
-
-            if (srtpControl instanceof DtlsControl)
-            {
-                DtlsControl dtlsControl = (DtlsControl) srtpControl;
-
-                dtlsControl.setSetup(
-                        isInitiator()
-                            ? DtlsControl.Setup.PASSIVE
-                            : DtlsControl.Setup.ACTIVE);
-            }
-
-            firePropertyChange(INITIATOR_PROPERTY, oldValue, newValue);
-        }
-    }
-
-    /**
-     * Sets the maximum number of video RTP streams to be sent from Jitsi
-     * Videobridge to the endpoint associated with this video <tt>Channel</tt>.
-     *
-     * @param lastN the maximum number of video RTP streams to be sent from
-     * Jitsi Videobridge to the endpoint associated with this video
-     * <tt>Channel</tt>
-     */
-    public void setLastN(Integer lastN)
-    {
-        this.lastN = lastN;
-
-        touch(); // It seems this Channel is still active.
-    }
-
-    /**
-     * Sets the payload types (i.e. the <tt>MediaFormat</tt>s) to be used by
-     * this <tt>Channel</tt>.
-     *
-     * @param payloadTypes the <tt>PayloadTypePacketExtension</tt>s which
-     * specify the payload types (i.e. the <tt>MediaFormat</tt>s) to be used by
-     * this <tt>Channel</tt>
-     */
-    public void setPayloadTypes(List<PayloadTypePacketExtension> payloadTypes)
-    {
-        /*
-         * Convert the PayloadTypePacketExtensions into Formats and let the
-         * MediaStream know about them.
-         */
-        if ((payloadTypes != null) && (payloadTypes.size() > 0))
-        {
-            MediaService mediaService = getMediaService();
-
-            if (mediaService != null)
-            {
-                /*
-                 * TODO We will try to recognize Google Chrome (in distinction
-                 * with Jitsi) acting as the remote endpoint in order to use
-                 * RTPExtension.SSRC_AUDIO_LEVEL_URN instead of
-                 * RTPExtension.CSRC_AUDIO_LEVEL_URN while we do not support the
-                 * negotiation of RTP header extension IDs.
-                 */
-                boolean googleChrome = false;
-
-                for (PayloadTypePacketExtension payloadType : payloadTypes)
-                {
-                    MediaFormat mediaFormat
-                        = JingleUtils.payloadTypeToMediaFormat(
-                                payloadType,
-                                mediaService,
-                                null);
-
-                    if (mediaFormat == null)
-                    {
-                        if (!googleChrome
-                                && "iSAC".equalsIgnoreCase(
-                                        payloadType.getName()))
-                        {
-                            googleChrome = true;
-                        }
-                    }
-                    else
-                    {
-                        stream.addDynamicRTPPayloadType(
-                                (byte) payloadType.getID(),
-                                mediaFormat);
-                    }
-                }
-
-                if (googleChrome && (stream instanceof AudioMediaStream))
-                {
-                    /*
-                     * TODO Use RTPExtension.SSRC_AUDIO_LEVEL_URN instead of
-                     * RTPExtension.CSRC_AUDIO_LEVEL_URN while we do not support
-                     * the negotiation of RTP header extension IDs.
-                     */
-                    URI uri;
-
-                    try
-                    {
-                        uri = new URI(RTPExtension.SSRC_AUDIO_LEVEL_URN);
-                    }
-                    catch (URISyntaxException e)
-                    {
-                        uri = null;
-                    }
-                    if (uri != null)
-                    {
-                        stream.addRTPExtension((byte) 1, new RTPExtension(uri));
-                        /*
-                         * Feed the client-to-mixer audio levels into the
-                         * algorithm which detects/identifies the
-                         * active/dominant speaker.
-                         */
-                        ((AudioMediaStream) stream).setCsrcAudioLevelListener(
-                                getCsrcAudioLevelListener());
-                    }
-                }
-            }
-        }
-
-        touch(); // It seems this Channel is still active.
-    }
-
-    /**
-     * Sets the type of RTP-level relay (in the terms specified by RFC 3550
-     * "RTP: A Transport Protocol for Real-Time Applications" in section 2.3
-     * "Mixers and Translators") to use for this <tt>Channel</tt>.
-     *
-     * @param rtpLevelRelayType the type of RTP-level relay (in the terms
-     * specified by RFC 3550 "RTP: A Transport Protocol for Real-Time
-     * Applications" in section 2.3 "Mixers and Translators") to use for this
-     * <tt>Channel</tt>
-     */
-    public void setRTPLevelRelayType(RTPLevelRelayType rtpLevelRelayType)
-    {
-        if (rtpLevelRelayType == null)
-            throw new NullPointerException("rtpLevelRelayType");
-
-        if (this.rtpLevelRelayType == null)
-        {
-            this.rtpLevelRelayType = rtpLevelRelayType;
-
-            /*
-             * If the RTP-level relay to be used for this Channel is a mixer,
-             * then the stream will have a MediaDevice and will not have an
-             * RTPTranslator. If the RTP-level relay to be used for this Channel
-             * is a translator, then the stream will not have a MediaDevice and
-             * will have an RTPTranslator.
-             */
-            switch (getRTPLevelRelayType())
-            {
-            case MIXER:
-                Content content = getContent();
-                MediaDevice device = content.getMixer();
-
-                stream.setDevice(device);
-
-                if (MediaType.AUDIO.equals(content.getMediaType()))
-                {
-                    /*
-                     * Allow the Jitsi Videobridge server to send the audio
-                     * levels of the contributing sources to the telephony
-                     * conference participants.
-                     */
-                    List<RTPExtension> rtpExtensions
-                        = device.getSupportedExtensions();
-
-                    if (rtpExtensions.size() == 1)
-                        stream.addRTPExtension((byte) 1, rtpExtensions.get(0));
-
-                    ((AudioMediaStream) stream).setStreamAudioLevelListener(
-                            getStreamAudioLevelListener());
-                }
-
-                /*
-                 * It is necessary to start receiving media in order to
-                 * determine the MediaFormat in which the stream will send the
-                 * media it generates.
-                 */
-                if (stream.getFormat() == null)
-                    stream.setDirection(MediaDirection.RECVONLY);
-                break;
-
-            case TRANSLATOR:
-                stream.setRTPTranslator(getContent().getRTPTranslator());
-                break;
-
-            default:
-                throw new IllegalStateException("rtpLevelRelayType");
-            }
-
-        }
-        else if (!this.rtpLevelRelayType.equals(rtpLevelRelayType))
-        {
-            /*
-             * TODO The implementation of Channel at the time of this writing
-             * does not support switching between the various types of RTP-level
-             * replays.
-             */
-        }
-
-        touch(); // It seems this Channel is still active.
-    }
-
-    /**
-     * Sets a specific <tt>IceUdpTransportPacketExtension</tt> on this
-     * <tt>Channel</tt>.
-     *
-     * @param transport the <tt>IceUdpTransportPacketExtension</tt> to be set on
-     * this <tt>Channel</tt>
-     */
-    public void setTransport(IceUdpTransportPacketExtension transport)
-        throws IOException
-    {
-        if (transport != null)
-        {
-            setTransportManager(transport.getNamespace());
-
-            // DTLS-SRTP
-            SrtpControl srtpControl = stream.getSrtpControl();
-
-            if (srtpControl instanceof DtlsControl)
-            {
-                List<DtlsFingerprintPacketExtension> dfpes
-                    = transport.getChildExtensionsOfType(
-                            DtlsFingerprintPacketExtension.class);
-
-                if (!dfpes.isEmpty())
-                {
-                    Map<String,String> remoteFingerprints
-                        = new LinkedHashMap<String,String>();
-
-                    for (DtlsFingerprintPacketExtension dfpe : dfpes)
-                    {
-                        remoteFingerprints.put(
-                                dfpe.getHash(),
-                                dfpe.getFingerprint());
-                    }
-
-                    DtlsControl dtlsControl = (DtlsControl) srtpControl;
-
-                    dtlsControl.setRemoteFingerprints(remoteFingerprints);
-                }
-            }
-
-            TransportManager transportManager = getTransportManager();
-
-            if (transportManager != null)
-            {
-                if (transportManager.startConnectivityEstablishment(transport))
-                    wrapupConnectivityEstablishment(transportManager);
-                else
-                    maybeStartStream();
-            }
-        }
-
-        touch(); // It seems this Channel is still active.
-    }
-
-    /**
-     * Sets the XML namespace of the Jingle transport of this <tt>Channel</tt>.
-     * If {@link #transportManager} is non-<tt>null</tt> and does not have the
-     * specified <tt>xmlNamespace</tt>, it is closed and replaced with a new
-     * <tt>TransportManager</tt> instance which has the specified
-     * <tt>xmlNamespace</tt>. If <tt>transportManager</tt> is non-<tt>null</tt>
-     * and has the specified <tt>xmlNamespace</tt>, the method does nothing.
-     *
-     * @param xmlNamespace the XML namespace of the Jingle transport to be set
-     * on this <tt>Channel</tt>
-     * @throws IOException
-     */
-    private void setTransportManager(String xmlNamespace)
-        throws IOException
-    {
-        synchronized (transportManagerSyncRoot)
-        {
-            if ((transportManager != null)
-                    && !transportManager.getXmlNamespace().equals(xmlNamespace))
-            {
-                wrapupConnectivityEstablishmentCommand = null;
-                transportManager.close();
-                transportManager = null;
-            }
-
-            if (transportManager == null)
-            {
-                wrapupConnectivityEstablishmentCommand = null;
-                transportManager = createTransportManager(xmlNamespace);
-
-                Content content = getContent();
-
-                logd(
-                        "Set " + transportManager.getClass().getSimpleName()
-                            + " #"
-                            + Integer.toHexString(transportManager.hashCode())
-                            + " on channel " + getID() + " of content "
-                            + content.getName() + " of conference "
-                            + content.getConference().getID() + ".");
-            }
-        }
-
-        touch(); // It seems this Channel is still active.
-    }
-
-    /**
-     * Generates a new synchronization source (SSRC) identifier.
-     *
-     * @param cause
-     * @param i the number of times that the method has been executed prior to
-     * the current invocation
-     * @return a randomly chosen <tt>int</tt> value which is to be utilized as a
-     * new synchronization source (SSRC) identifier should it be found to be
-     * globally unique within the associated RTP session or
-     * <tt>Long.MAX_VALUE</tt> to cancel the operation
-     */
-    private long ssrcFactoryGenerateSSRC(String cause, int i)
-    {
-        if (initialLocalSSRC != -1)
-        {
-            if (i == 0)
-                return (int) initialLocalSSRC;
-            else if (cause.equals(GenerateSSRCCause.REMOVE_SEND_STREAM.name()))
-                return Long.MAX_VALUE;
-        }
-        return ssrcFactory.doGenerateSSRC();
-    }
-
-    /**
-     * Notifies this instance about a change in the audio level of the (remote)
-     * endpoint/conference participant associated with this <tt>Channel</tt>.
-     *
-     * @param level the new/current audio level of the (remote)
-     * endpoint/conference participant associated with this <tt>Channel</tt>
-     */
-    private void streamAudioLevelChanged(int level)
-    {
-        /*
-         * Whatever, the Jitsi Videobridge is not interested in the audio
-         * levels. However, an existing/non-null streamAudioLevelListener has to
-         * be set on an AudioMediaStream in order to have the audio levels of
-         * the contributing sources calculated at all.
-         */
-    }
-
-    /**
-     * Notifies this instance that {@link #stream} has received the audio levels
-     * of the contributors to this <tt>Channel</tt>.
-     *
-     * @param levels a <tt>long</tt> array in which the elements at the even
-     * indices specify the CSRC IDs and the elements at the odd indices
-     * specify the respective audio levels
-     */
-    private void streamAudioLevelsReceived(long[] levels)
-    {
-        if (levels != null)
-        {
-            /*
-             * Forward the audio levels of the contributors to this Channel to
-             * the active/dominant speaker detection/identification algorithm.
-             */
-            int[] receiveSSRCs = getReceiveSSRCs();
-
-            if (receiveSSRCs.length != 0)
-            {
-                /*
-                 * The SSRCs are at the even indices, their audio levels at the
-                 * immediately subsequent odd indices. 
-                 */
-                for (int i = 0, count = levels.length / 2; i < count; i++)
-                {
-                    int i2 = i * 2;
-                    long ssrc = levels[i2];
-                    /*
-                     * The contributing SSRCs may not all be from sources
-                     * associated with this Channel and we're only interested in
-                     * the latter here.
-                     */
-                    boolean isReceiveSSRC = false;
-
-                    for (int receiveSSRC : receiveSSRCs)
-                    {
-                        if (ssrc == (0xFFFFFFFFL & receiveSSRC))
-                        {
-                            isReceiveSSRC = true;
-                            break;
-                        }
-                    }
-                    if (isReceiveSSRC)
-                    {
-                        ConferenceSpeechActivity conferenceSpeechActivity
-                            = this.conferenceSpeechActivity;
-
-                        if (conferenceSpeechActivity != null)
-                        {
-                            int level = (int) levels[i2 + 1];
-
-                            conferenceSpeechActivity.levelChanged(
-                                    this,
-                                    ssrc,
-                                    level);
-                        }
-                    }
-                }
-            }
-        }
-    }
-
-    /**
-     * Notifies this <tt>Channel</tt> that the value of a property of
-     * {@link #stream} has changed from a specific old value to a specific new
-     * value.
-     *
-     * @param ev a <tt>PropertyChangeEvent</tt> which specifies the name of the
-     * property which had its value changed and the old and new values of that
-     * property
-     */
-    private void streamPropertyChange(PropertyChangeEvent ev)
-    {
-        /*
-         * XXX The following is based on an internal property which has been
-         * introduced specifically for Jitsi Videobridge and should not be used
-         * anywhere else because it will likely be removed.
-         */
-        String propertyName = ev.getPropertyName();
-        String prefix = MediaStreamImpl.class.getName() + ".rtpConnector.";
-
-        if (propertyName.startsWith(prefix))
-        {
-            Object newValue = ev.getNewValue();
-
-            if (newValue instanceof RTPConnectorInputStream)
-            {
-                String rtpConnectorPropertyName
-                    = propertyName.substring(prefix.length());
-                DatagramPacketFilter datagramPacketFilter;
-
-                if (rtpConnectorPropertyName.equals("controlInputStream"))
-                {
-                    datagramPacketFilter
-                        = new DatagramPacketFilter()
-                        {
-                            @Override
-                            public boolean accept(DatagramPacket p)
-                            {
-                                return
-                                    acceptControlInputStreamDatagramPacket(p);
-                            }
-                        };
-                }
-                else if (rtpConnectorPropertyName.equals("dataInputStream"))
-                {
-                    datagramPacketFilter
-                        = new DatagramPacketFilter()
-                        {
-                            @Override
-                            public boolean accept(DatagramPacket p)
-                            {
-                                return acceptDataInputStreamDatagramPacket(p);
-                            }
-                        };
-                }
-                else
-                    datagramPacketFilter = null;
-
-                if (datagramPacketFilter != null)
-                {
-                    ((RTPConnectorInputStream) newValue)
-                        .addDatagramPacketFilter(datagramPacketFilter);
-                }
-            }
-        }
-    }
-
-    /**
-     * Sets the time in milliseconds of the last activity related to this
-     * <tt>Channel</tt> to the current system time.
-     */
-    public void touch()
-    {
-        long now = System.currentTimeMillis();
-
-        synchronized (this)
-        {
-            if (getLastActivityTime() < now)
-                lastActivityTime = now;
-        }
-    }
-
-    /**
-     * Schedules the asynchronous execution of
-     * {@link TransportManager#wrapupConnectivityEstablishment()} on a specific
-     * <tt>TransportManager</tt> in a (pooled) thread in anticipation of a
-     * <tt>StreamConnector</tt> to be set on {@link #stream}.
-     *
-     * @param transportManager the <tt>TransportManager</tt> on which
-     * <tt>TransportManager.wrapupConnectivityEstablishment()</tt> is to be
-     * invoked in anticipation of a <tt>StreamConnector</tt> to be set on
-     * <tt>stream</tt>.
-     */
-    private void wrapupConnectivityEstablishment(
-            TransportManager transportManager)
-    {
-        synchronized (transportManagerSyncRoot)
-        {
-            if (transportManager != this.transportManager)
-                return;
-
-            if ((wrapupConnectivityEstablishmentCommand != null)
-                    && (wrapupConnectivityEstablishmentCommand.transportManager
-                            != transportManager))
-            {
-                wrapupConnectivityEstablishmentCommand = null;
-            }
-            if (wrapupConnectivityEstablishmentCommand == null)
-            {
-                wrapupConnectivityEstablishmentCommand
-                    = new WrapupConnectivityEstablishmentCommand(
-                            transportManager);
-
-                boolean execute = false;
-
-                try
-                {
-                    executorService.execute(
-                            wrapupConnectivityEstablishmentCommand);
-                    execute = true;
-                }
-                finally
-                {
-                    if (!execute)
-                        wrapupConnectivityEstablishmentCommand = null;
-                }
-            }
-        }
-    }
-
-    private class SSRCFactoryImpl
-        implements SSRCFactory
-    {
-        private int i = 0;
-
-        /**
-         * The <tt>Random</tt> instance used by this <tt>SSRCFactory</tt> to
-         * generate new synchronization source (SSRC) identifiers.
-         */
-        private final Random random = new Random();
-
-        public int doGenerateSSRC()
-        {
-            return random.nextInt();
-        }
-
-        /**
-         * {@inheritDoc}
-         */
-        @Override
-        public long generateSSRC(String cause)
-        {
-            return ssrcFactoryGenerateSSRC(cause, i++);
-        }
-    }
-
-    /**
-     * Implements a <tt>Runnable</tt> to be executed in a (pooled) thread in
-     * order to invoke
-     * {@link TransportManager#wrapupConnectivityEstablishment()} on a specific
-     * <tt>TransportManager</tt> and possibly set a <tt>StreamConnector</tt> on
-     * and start {@link #stream}.
-     *
-     * @author Lyubomir Marinov
-     */
-    private class WrapupConnectivityEstablishmentCommand
-        implements Runnable
-    {
-        /**
-         * The <tt>TransportManager</tt> on which this instance is to invoke
-         * {@link TransportManager#wrapupConnectivityEstablishment()}.
-         */
-        public final TransportManager transportManager;
-
-        /**
-         * Initializes a new <tt>WrapupConnectivityEstablishmentCommand</tt>
-         * which is to invoke
-         * {@link TransportManager#wrapupConnectivityEstablishment()} on a
-         * specific <tt>TransportManager</tt> and possibly set a
-         * <tt>StreamConnector</tt> on and start {@link #stream}.
-         *
-         * @param transportManager the <tt>TransportManager</tt> on which the
-         * new instance is to invoke
-         * <tt>TransportManager.wrapupConnectivityEstablishment()</tt> 
-         */
-        public WrapupConnectivityEstablishmentCommand(
-                TransportManager transportManager)
-        {
-            this.transportManager = transportManager;
-        }
-
-        @Override
-        public void run()
-        {
-            try
-            {
-                runInWrapupConnectivityEstablishmentCommand(this);
-            }
-            finally
-            {
-                synchronized (transportManagerSyncRoot)
-                {
-                    if (wrapupConnectivityEstablishmentCommand == this)
-                        wrapupConnectivityEstablishmentCommand = null;
-                }
-            }
-        }
-    }
-}
->>>>>>> 971ba002
+}